--- conflicted
+++ resolved
@@ -7,27 +7,18 @@
 - **Basic Neural Network (`BNN.py`)**
   A simple, from-scratch implementation of a feedforward neural network. Great for learning the fundamentals of neural nets and backpropagation.
 
-<<<<<<< HEAD
-- **Connect4 (`c4.py`)**
-=======
 - **Real Neural Network (`Real Neural Network/`)**
   A NumPy-only multilayer perceptron with configurable depth, MNIST training script, evaluation CLI, and reusable checkpoint format.
 
 - **Connect4 (`c4.py`)**  
->>>>>>> 20385d53
   A playable Connect Four game with a basic AI opponent. Demonstrates game logic, state evaluation, and simple AI strategies.
 
 - **Sudoku (`astar.py`)**
   A modern Sudoku solver using the A* search algorithm, with an option to compare against classic recursive backtracking. Includes a command-line interface and clear code structure for educational purposes.
 
-<<<<<<< HEAD
-- **OpenAI Gym (`OpenAI Gym/train.py`)**
-  A Stable-Baselines3 DQN training script for Gymnasium environments with CLI flags for training/evaluation, checkpointing, and seeded reproducibility. Includes a lightweight heuristic controller for CartPole that powers the regression test without storing binary checkpoints.
-=======
 - **CNN Framework (`CNN_Framework/`)**
   A PyTorch-based mini-framework for MNIST digit recognition featuring automated downloads, a training CLI, checkpoint
   saving, evaluation utilities, and pytest-backed smoke tests.
->>>>>>> 20385d53
 
 ## Getting Started
 
