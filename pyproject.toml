--- conflicted
+++ resolved
@@ -71,12 +71,7 @@
     "colour-science>=0.4,<0.5",
     "vpython>=7.6,<7.7",
     "opencv-python>=4.10,<5.0",
-<<<<<<< HEAD
-    "scikit-image>=0.24,<0.25",
-    "trimesh>=4.4,<4.5",
-=======
     "sounddevice>=0.4,<0.5",
->>>>>>> f7476268
 ]
 audio = [
     "numpy>=1.26,<2.0",
