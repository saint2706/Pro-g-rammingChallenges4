--- conflicted
+++ resolved
@@ -98,11 +98,6 @@
     "numpy>=1.26,<2.0",
     "scipy>=1.11,<1.13",
     "scikit-learn>=1.5,<1.6",
-<<<<<<< HEAD
-    "gymnasium>=0.29,<0.30",
-    "stable-baselines3>=2.3,<2.4",
-    "torch>=2.5,<2.6",
-=======
     "torch>=2.3,<3.0",
     "torchvision>=0.18,<0.19",
 ]
@@ -110,7 +105,6 @@
     "numpy>=1.26,<2.0",
     "scipy>=1.11,<1.13",
     "tcod>=16.2,<17.0",
->>>>>>> 20385d53
 ]
 midi = [
     "mido>=1.3,<1.4",
