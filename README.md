--- conflicted
+++ resolved
@@ -21,15 +21,9 @@
 | --- | --- | --- | --- |
 | Practical | 53 | 53 | 100% |
 | Algorithmic | 27 | 27 | 100% |
-<<<<<<< HEAD
-| Artificial Intelligence | 3 | 8 | 37.5% |
-| Emulation/Modeling | 7 | 14 | 50.0% |
-| Games | 10 | 29 | 34.5% |
-=======
 | Artificial Intelligence | 4 | 8 | 50.0% |
 | Emulation/Modeling | 6 | 14 | 42.9% |
 | Games | 11 | 29 | 37.9% |
->>>>>>> b1718ca3
 
 _Progress counts are generated from the actual solution folders in the repository (see tables below)._ 
 
