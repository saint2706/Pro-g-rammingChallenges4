--- conflicted
+++ resolved
@@ -69,13 +69,10 @@
 | 35 | Create an HSV Color Representation | [View Solution](./Practical/HSV%20color%20wheel/) |
 | 36 | Window Manager | Not Yet |
 | 37 | Basic Relational Database Software (SQL Support Handle Relationships Focus on Efficiency) | Not Yet |
-<<<<<<< HEAD
 | 38 | Pixel Editor | [View Solution](./Practical/Pixel%20Editor/) |
 | 39 | Trivial File Transfer Protocol (TFTP): Allow a client to put a file onto a remote host | Not Yet |
-=======
 | 38 | Pixel Editor | Not Yet |
 | 39 | Trivial File Transfer Protocol (TFTP): Allow a client to put a file onto a remote host | [View Solution](./Practical/TFTP%20Tool/) |
->>>>>>> 7a4eeaa4
 | 40 | Markdown (HTML/XML) Editor | Not Yet |
 | 39 | Trivial File Transfer Protocol (TFTP): Allow a client to put a file onto a remote host | Not Yet |
 | 40 | Markdown (HTML/XML) Editor | [View Solution](./Practical/Markdown%20Editor/) |
