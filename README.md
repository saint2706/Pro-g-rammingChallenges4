
# Pro-g-ramming Challenges 4

[![Wakatime badge](https://wakatime.com/badge/github/saintwithataint/Pro-g-rammingChallenges4.svg)](https://wakatime.com/badge/github/saintwithataint/Pro-g-rammingChallenges4)

Welcome to the fourth iteration of my programming challenges repository! This project is a personal journey of learning and implementing various programming challenges, spanning different categories and difficulty levels.

## About This Project

This repository is a collection of solutions to a wide array of programming problems, inspired by the `/g/` programming challenges list. The goal is to learn new languages, explore different programming paradigms, and build a portfolio of work. Whether you're a beginner looking for inspiration or an experienced developer curious about different problem-solving approaches, you'll find something of interest here.

The solutions are organized by category and difficulty, making it easy to navigate and find what you're looking for. Many of the projects are implemented in multiple languages to showcase different ways of solving the same problem.

## Progress

<progress value="100" max="131"></progress>

**Overall:** 100 / 131 challenges completed (76.3%).

| Category | Completed | Total | Progress |
| --- | --- | --- | --- |
| Practical | 53 | 53 | 100% |
| Algorithmic | 27 | 27 | 100% |
| Artificial Intelligence | 3 | 8 | 37.5% |
<<<<<<< HEAD
| Emulation/Modeling | 6 | 14 | 42.9% |
| Games | 11 | 29 | 37.9% |
=======
| Emulation/Modeling | 7 | 14 | 50.0% |
| Games | 10 | 29 | 34.5% |
>>>>>>> d1201743

_Progress counts are generated from the actual solution folders in the repository (see tables below)._ 

## How to Contribute (A Guide for New Developers)

While this is a personal project, the principles behind it are universal. If you're starting your own journey of programming challenges, here's a guide to help you get the most out of it:

1. **Understand the Problem:** Before writing a single line of code, do your research. Draw diagrams, write out the logic, and break the problem down into smaller pieces. If a problem seems too easy, think about how you can add more features or complexity.
2. **Implement a Solution:** Start with a language you're comfortable with to get a working solution first. Don't worry about writing perfect code on the first try. The goal is to get it working, then you can refactor and improve it.
3. **Test Your Code:** Think about how your code might fail. Write test cases to cover different scenarios and edge cases. Find bugs, fix them, and document your process.
4. **Re-implement and Explore:** Once you have a solid solution, try implementing it in a new language. Experiment with different algorithms, data structures, and programming styles. This is a great way to deepen your understanding and expand your skills.
5. **Never Stop Learning:** Keep challenging yourself. Contribute to open source, start new projects, and keep building your portfolio.

## Using pyproject.toml

The repository now ships a `pyproject.toml` so you can install challenge stacks as editable extras.

1. **Create a virtual environment** (recommended):
   ```bash
   python -m venv .venv
   source .venv/bin/activate  # PowerShell: .venv\Scripts\Activate.ps1
   ```
2. **Install the extras you need**:
   ```bash
   python -m pip install -e .[practical]
   python -m pip install -e .[algorithmic]
   ```
   Combine extras (e.g., `.[practical,visual]`) or grab everything with `.[all]`.
3. **Run scripts/tests** directly from the repo. Editable installs keep your checkout in sync with the environment.

| Extra | Covers | Highlights |
| ----- | ------ | ---------- |
| `practical` | `Practical/` utilities, desktop apps, and web tools | Flask imageboard, Streamlit dashboards, Seam Carving, Shazam clone |
| `algorithmic` | `Algorithmic/` problem set helpers | Steganography, stock analysis, crawler tooling |
| `visual` | Visualization add-ons used across categories | Matplotlib demos, colour-science palettes, VPython spinny cube |
| `audio` | Audio processing stacks | WAV equalizer, Shazam clone, music streaming |
| `games` | Python games in `Games/` | Sudoku solver, Simon, Oil Panic tribute |
| `ai` | `Artificial Intelligence/` demos | A* Sudoku, Connect4 AI, neural network |
| `web` | HTTP and dashboard helpers | Imageboard, IP tracking, web crawlers |
| `desktop` | GUI/automation conveniences | Window manager, key press bot, Tk front-ends |
| `markdown` | Markdown Editor stack | Live preview, HTML export |
| `geo` | Geospatial helpers | WMS viewer, map projections |
| `media` | Download/encoding helpers | YouTube to MP3 workflows |
| `security` | Crypto utilities | Password manager, encrypted upload |
| `documents` | PDF tooling | PDF Tagger |
| `midi` | MIDI pipeline | MIDI player/editor, synth tools |
| `developer` | Repo test/lint helpers | pytest, ruff, mypy |

See the category READMEs for per-project suggestions; each now points back to these extras.

## Streamlit deployment keep-alive workflow

The repository includes a GitHub Actions workflow at `.github/workflows/keep-streamlit-alive.yml` that pings the deployed Streamlit app on a schedule. The job runs hourly to keep the hosted instance warm and also supports manual runs so maintainers can verify that the endpoint is still responding.

### Configure the `STREAMLIT_PING_URL` secret

1. In GitHub, open **Settings → Secrets and variables → Actions** for this repository.
2. Add a new repository secret named `STREAMLIT_PING_URL` that contains the fully qualified URL of the Streamlit deployment (e.g., `https://example.streamlit.app/`).
3. Save the secret; the workflow will automatically read the value when it runs on its hourly schedule.

### Manually test the keep-alive workflow

1. Navigate to **Actions → Keep Streamlit deployment alive** in GitHub.
2. Click **Run workflow** to launch it on demand. You may leave the `target_url` field blank to use the `STREAMLIT_PING_URL` secret, or provide a one-off URL for testing.
3. Review the workflow run logs to ensure the keep-alive request succeeded.

## Challenges

### Practical

| # | Challenge | Status |
| --- | --------- | ------ |
| 1 | Download Manager | [View Solution](./Practical/Download%20Manager/) |
| 2 | Make an elastic producer/consumer task queue. | [View Solution](./Practical/Producer%20Consumer/) |
| 3 | IRC Client | [View Solution](./Practical/IRC%20Client/) |
| 4 | Markov Chain Sentence Generator (Include Shitposting Capabilities) | [View Solution](./Practical/Markov%20Chain%20Sentence%20Generator/) |
| 5 | English Sentence Parser that Points to the Context of a Sentence | [View Solution](./Practical/Context%20Pointer/) |
| 6 | MIDI Player + Editor | [View Solution](./Practical/MIDI%20Player%20Editor/) |
| 7 | Stock Market Simulator Using Yahoo Spreadsheet Data | [View Solution](./Practical/Stock%20Market%20Simulator/) |
| 8 | Parametric/Graphic Equalizer for .wav files (Make it real-time) | [View Solution](./Practical/WAV%20Equalizer/) |
| 9 | Graphing Calculator (BONUS: Graph the Function's Derivatives) | [View Solution](./Practical/Graphing%20Calculator/) |
| 10 | To-Do List Application (Web app or CLI) | [View Solution](./Practical/ToDoList-CLI/) |
| 11 | Verlet Integration (Verlet Cloth) | [View Solution](./Practical/Verlet%20Cloth/) |
| 12 | TCP/UDP Chat Server + Client | [View Solution](./Practical/Chat%20Server%20Client/) |
| 13 | Music Streaming | [View Solution](./Practical/Music%20Streaming/) |
| 14 | Shazam | [View Solution](./Practical/Shazam%20Clone/) |
| 15 | Chatbot (with conversation retention) | [View Solution](./Practical/Chatbot/) |
| 16 | Curses Text Editor (with Emacs /Vim Keybindings) | [View Solution](./Practical/Curses%20Text%20Editor/) |
| 17 | Paint Clone | [View Solution](./Practical/Paint/) |
| 18 | Image to ASCII Art | [View Solution](./Practical/ImgToASCII/) |
| 19 | Booru (Image Board) Image Downloader | [View Solution](./Practical/Booru%20Imageboard%20Downloader/) |
| 20 | Image Converter | [View Solution](./Practical/Image%20Converter/) |
| 21 | ID3 Reader | [View Solution](./Practical/ID3%20Reader/) |
| 22 | Sound Synthesis (Sine square sawtooth etc...) ("Fuck You" mode: Realtime MIDI Playback with Custom instruments) | [View Solution](./Practical/Sound%20Synthesis/) |
| 23 | C++ IDE Plugin for Sublime/Atom (Auto-Complete Go-To Symbol Declaration and Definition using Clang's AST) | [View Solution](./Practical/C++%20IDE%20Plugin/) |
| 24 | Simple Version Control supporting checkout commit (with commit message) unlocking and per-file configuration of number of revisions kept | [View Solution](./Practical/Simple%20VCS/) |
| 25 | Imageboard (Imagine vichan) | [View Solution](./Practical/Imageboard/) |
| 26 | Password Manager | [View Solution](./Practical/Password%20Manager/) |
| 27 | Create a Torrent Client (CLI or GUI) | [View Solution](./Practical/Torrent%20Client/) |
| 28 | Booru Client | [View Solution](./Practical/Booru%20Client/) |
| 29 | Key Press Bot | [View Solution](./Practical/Key%20Press%20Bot/) |
| 30 | IP/URL Obsucrification (<http://www.pc-help.org/obscure.htm>) | [View Solution](./Practical/IP%20URL%20Obscurifier/) |
| 31 | Radix Base Converter (Given a radix base convert it to decimal) | [View Solution](./Practical/Radix%20Base%20Converter/) |
| 32 | Chan aggregator (Let's user view various boards from different 'chans') (Bonus: Add 4ChanX and Archiving Functionality) | [View Solution](./Practical/Chan%20Aggregator/) |
| 33 | Encrypt a File and Upload it online | [View Solution](./Practical/Encrypted%20Upload/) |
| 34 | Make a Text Editor that autosaves and includes the date in the filename | [View Solution](./Practical/AutoSave%20Text%20Editor/) |
| 35 | Create an HSV Color Representation | [View Solution](./Practical/HSV%20color%20wheel/) |
| 36 | Window Manager | [View Solution](./Practical/Window%20Manager/) |
| 37 | Basic Relational Database Software (SQL Support Handle Relationships Focus on Efficiency) | [View Solution](./Practical/Relational%20DB/) |
| 38 | Pixel Editor | [View Solution](./Practical/Pixel%20Editor/) |
| 39 | Trivial File Transfer Protocol (TFTP): Allow a client to put a file onto a remote host | [View Solution](./Practical/TFTP%20Tool/) |
| 40 | Markdown (HTML/XML) Editor | [View Solution](./Practical/Markdown%20Editor/) |
| 41 | IP Tracking Visualization | [View Solution](./Practical/IP%20Tracking%20visualization/) |
| 42 | Port Scanner | [View Solution](./Practical/Port%20Scanner/) |
| 43 | Old School Demo Effect (Plasma Tunnel Scrollers Zoomers etc...) | [View Solution](./Practical/Old%20School%20cringe/) |
| 135 | Bellman-Ford Simulation with at least Five Vertices | [View Solution](./Practical/Bellman%20Ford%20Simulation/) |
| 136 | Matrix Arithmetic | [View Solution](./Practical/Matrix%20Arithmetic/) |
| 137 | File Compression Utility (Make it GUI) | [View Solution](./Practical/File%20Compression%20Utility/) |
| 138 | PDF Tagger | [View Solution](./Practical/PDF%20Tagger/) |
| 139 | Nonogram Generator and Solver | [View Solution](./Practical/Nonogram%20Solver/) |
| 140 | Calculate Dot and Cross Product of Two Vectors | [View Solution](./Practical/Vector%20Product/) |
| 141 | Bismuth Fractal | [View Solution](./Practical/Bismuth%20Fractal/) |
| 142 | Seam Carving | [View Solution](./Practical/Seam%20Carving/) |
| 143 | Bayesian Filter | [View Solution](./Practical/Bayesian%20Filter/) |
| 144 | WMS viewer that isn't web based | [View Solution](./Practical/WMS%20Viewer/) |

> The IRC client depends only on Python 3.10+ standard-library modules (`asyncio`, `ssl`, `argparse`, `logging`).

> **Security notice:** The encrypted upload utility in this repository is educational. Review the [project documentation](./Practical/Encrypted%20Upload/README.md) before using it with sensitive information and ensure keys, manifests, and remote endpoints are secured.

### Algorithmic

| # | Challenge | Status |
| --- | --------- | ------ |
| 44 | Fizzbuzz (BONUS: In Assembly) | [View Solution](./Algorithmic/FizzBuzz/) |
| 45 | RPN Calculator | [View Solution](./Algorithmic/RPN%20Calculator/) |
| 46 | Counts occurrences of characters in a Given String (include support for unicode characters) | [View Solution](./Algorithmic/Character%20Counter/) |
| 47 | Towers of Hanoi | [View Solution](./Algorithmic/Towers%20of%20Hanoi/) |
| 48 | Music Visualizer | [View Solution](./Algorithmic/Music%20Visualizer/) |
| 49 | Unicode Converter (Support for UTF-8 16LE 32LE and 32BE) | [View Solution](./Algorithmic/basic%20text%20encoding/) |
| 50 | Calculate the first (n) digits of pi | [View Solution](./Algorithmic/Digits%20of%20Pi/) |
| 51 | Least Squares Fitting Algorithm | [View Solution](./Algorithmic/Least%20Squares%20Fitting/) |
| 52 | Given an Array of Stocks's values over time find the period of time where the stocks could have made the most money | [View Solution](./Algorithmic/Stock%20Prices/) |
| 53 | Highest Prime Factor Calculator | [View Solution](./Algorithmic/Highest%20prime%20factor/) |
| 54 | Hide and Extract Data in images (Basic Steganography) (Bonus: Include .gif support) | [View Solution](./Algorithmic/Steganography/) |
| 55 | Web Page Crawler | [View Solution](./Algorithmic/Web%20Page%20Crawler/) |
| 56 | Password Generator (Let User Choose Options) | [View Solution](./Algorithmic/PassGen/) |
| 57 | Vigenère cipher encryption/decryption | [View Solution](./Algorithmic/Vigniere%20Cipher/) |
| 58 | Game Of Life | [View Solution](./Algorithmic/Game%20of%20life/) |
| 59 | Caesar Cipher Cracker | [View Solution](./Algorithmic/Caesar%20Cipher/) |
| 60 | Dijkstra's Algorithm | [View Solution](./Algorithmic/Djikstra/) |
| 61 | ROT 13 | [View Solution](./Algorithmic/ROT%2013/) |
| 62 | Program that displays MBR Contents | [View Solution](./Algorithmic/MBR/) |
| 63 | Random Name Picker | [View Solution](./Algorithmic/Random%20Name%20Picker/) |
| 64 | Encrypt/Decrypt Text: Implement at least one from <http://rumkin.com/tools/cipher/collection> | [View Solution](./Algorithmic/Rumkin%20Ciphers/) |
| 65 | Youtube To MP3 | [View Solution](./Algorithmic/ytmp3/) |
| 66 | Text to Hexadecimal/Binary | [View Solution](./Algorithmic/basic%20text%20encoding/) |
| 67 | Calculate the first 1 000 digits of pi iteratively | [View Solution](./Algorithmic/1000%20Digits%20of%20Pi/) |
| 68 | Sierpinski Triangle | [View Solution](./Algorithmic/Sierpinski/) |
| 69 | Mandelbrot Set | [View Solution](./Algorithmic/Mandelbrot%20Set/) |
| 134 | Ulam Spiral | [View Solution](./Algorithmic/Ulam%20Spiral/) |

### Artificial Intelligence

| # | Challenge | Status |
| --- | --------- | ------ |
| 70 | OpenAI Gym Project | Not Yet |
| 71 | AI for Roguelikes | Not Yet |
| 72 | Sudoku/n-Puzzle Solver using A* algorithm | [View Solution](./Artificial%20Intelligence/Sudoku/) |
| 73 | Connect-4 AI Player using Alpha-Beta Pruning | [View Solution](./Artificial%20Intelligence/Connect4/) |
| 74 | Basic Neural Network - Simulate individual neurons and their connections | [View Solution](./Artificial%20Intelligence/Basic%20Neural%20Network/) |
| 75 | Real Neural Network - Implement a basic feed-forward neural network using matrices for entire layers along with matrix operations for computations. | Not Yet |
| 76 | Convolutional Neural Network: Implement a convolutional N.N. for a handwritten digit recognition test on MNIST dataset (Use TensorFlow Theano etc...) | Not Yet |
| 77 | Convolutional Neural Network: Implement your own convolutional neural network for handwritten digit recognition test on MNIST Dataset (Without TensorFlow Theano etc...) | Not Yet |

### Emulation/Modeling

| # | Challenge | Status |
| --- | --------- | ------ |
| 91 | Chip - 8 Emulator (Hard Mode: Cached Interpreter. Fuck You: Dynamic Recompiler use dynarec/jit library) | Not Yet |
| 92 | Double Pendulum Simulation | Not Yet |
| 93 | Constructive Solid Geometry | Not Yet |
| 94 | Ray Tracer | Not Yet |
| 95 | Real-Time Fast Fourier Transform Spectrum Visualizer | Not Yet |
| 96 | Generate a Complimentary Color from any input color | [View Solution](./Emulation/CompColor/) |
| 97 | Generate a 5-Color Scheme from the most dominant tones in any image | [View Solution](./Emulation/5%20color%20scheme/) |
| 98 | General Lambert's-Problem Solver (At least it's not rocket science... Oh wait it actually is) | Not Yet |
| 99 | TI-86 Emulator (Bonus: Include the Option to Create Programs) | Not Yet |
| 100 | N-Body Simulator with particles having a certain mass and radius depending on the mass that merge if they collide (Bonus: Include a GUI where you can place particles) | [View Solution](./Emulation/NBodySimulator/) |
| 101 | Eulerian Path | [View Solution](./Emulation/EulerianPath/) |
| 102 | Draw a spinning 3D Cube | [View Solution](./Emulation/SpinnyCube/) |
| 103 | Cellular Textures | [View Solution](./Emulation/CellularTextures/) |
| 145 | ASCII Digital Clock | [View Solution](./Emulation/ASCII_Clock/) |

### Games

| # | Challenge | Status |
| --- | --------- | ------ |
| 104 | Knight's Tour | [View Solution](./Games/Knight%20Tour/) |

| 105 | Monster Raising/Breeding Simulator | [View Solution](./Games/Monster%20Raising/) |
| 106 | Tetris | Not Yet |

| 105 | Monster Raising/Breeding Simulator | Not Yet |
| 106 | Tetris | [View Solution](./Games/Tetris/) |

| 107 | Snake | [View Solution](./Games/Snake/) |

| 108 | Pipe Dreams | Not Yet |
| 109 | Pac Man With Different Behaviors for each ghost | [View Solution](./Games/Pacman/) |

| 108 | Pipe Dreams | [View Solution](./Games/Pipe%20Dreams/) |
| 109 | Pac Man With Different Behaviors for each ghost | Not Yet |

| 110 | Dragon Quest / Basic RPG Engine | Not Yet |
| 111 | Rock Paper Scissors | [View Solution](./Games/RPS/) |
| 112 | First-Person Engine in OpenGL (Walking Looking Around Jumping on Obstacles) (BONUS: VR Compatibility) | Not Yet |
| 113 | Shuffle a Deck of Cards (Include a Visualization) | [View Solution](./Games/Shuffle/) |
| 114 | Simulate a game of Tag using a multi-agent system | Not Yet |
| 115 | Wolfenstein Clone (FPS two-dimensional map that appears to be 3-D) (If you need a starting point search for bisquit's video about DOOM-like Engines) | [View Solution](./Games/WolfensteinClone/) |
| 116 | Scorched Earth Clone | [View Solution](./Games/ScorchedEarth/) |
| 117 | Minesweeper | [View Solution](./Games/Minesweeper/) |
| 118 | An Audio/Visual 64KB Demonstration | [View Solution](./Games/64kDemo/) |
| 119 | Sudoku | [View Solution](./Games/Sudoku/) |
| 120 | Danmaku (Bullet Hell) Engine | Not Yet |

| 121 | Roguelike Engine/Dungeon Generator | [View Solution](./Games/Roguelike/) |
| 122 | Design a Game Engine in Unity | Not Yet |

| 121 | Roguelike Engine/Dungeon Generator | Not Yet |
| 122 | Design a Game Engine in Unity | [View Solution](./Games/UnityEngine/) |

| 123 | Yahtzee | [View Solution](./Games/Yahtzee/) |


| 124 | Oil Panic | [View Solution](./Games/OilPanic/) |

| 124 | Oil Panic | Not Yet |


| 125 | Chess | Not Yet |
| 126 | Go (No AI Necessary) | [View Solution](./Games/Go/) |

| 125 | Chess | [View Solution](./Games/Chess/) |
| 126 | Go (No AI Necessary) | Not Yet |

| 127 | Connect Four | [View Solution](./Games/Connect4/) |
| 128 | Mastermind | Not Yet |

| 129 | Missile Command Game | [View Solution](./Games/MissileCommand/) |
| 130 | Tron | Not Yet |

| 129 | Missile Command Game | Not Yet |

| 130 | Tron | [View Solution](./Games/Tron/) |





| 131 | Breakout | Not Yet |

| 130 | Tron | Not Yet |
| 131 | Breakout | [View Solution](./Games/Breakout/) |

| 132 | Simon | [View Solution](./Games/Simon/) |

## Highlights

This repository includes several scripts with graphical user interfaces (GUIs) and algorithm visualizations. Here are a few highlights:

### GUI Applications

| Tool                              | Command                                                                 |
| --------------------------------- | ----------------------------------------------------------------------- |
| PDF Metadata Tagger               | `python "Practical/PDF Tagger/pdftag_gui.py"`                           |
| Image to ASCII Art Converter      | `python "Practical/ImgToASCII/convert_gui.py"`                          |
| Multi-threaded Port Scanner       | `python "Practical/Port Scanner/scanner_gui.py"`                        |
| Radix Base Converter              | `python "Practical/Radix Base Converter/radix_gui.py"`                  |
| Markov Chain Sentence Generator   | `python "Practical/Markov Chain Sentence Generator/mcsg_gui.py"`        |
| Seam Carving Image Resizer        | `python "Practical/Seam Carving/resize_gui.py"`                         |

### Algorithm Visualizations

| Visualization                   | Command                                                                 |
| ------------------------------- | ----------------------------------------------------------------------- |
| Dijkstra's Shortest Path        | `python "Algorithmic/Djikstra/dijkstra_visualizer.py" --start A`        |
| Towers of Hanoi                 | `python "Algorithmic/Towers of Hanoi/ToH_visualizer.py" 4`              |
| Character Frequency             | `python "Algorithmic/Character Counter/charcount_visualizer.py" -t "hello world"` |

## Further Learning

For those hungry for more, here are some excellent resources to continue your journey.

### Recommended Reading

* Knuth: *The Art of Computer Programming*
* Skiena: *The Algorithm Design Manual*
* Cormen et al: *Introduction to Algorithms*
* Russel: *Artificial Intelligence: A Modern Approach*
* Abelson: *Structure and Interpretation of Computer Programs*

### More Challenges

* [HackerRank](https://www.hackerrank.com)
* [CodeChef](https://www.codechef.com)
* [CodeFights](https://www.codefights.com)
* [Project Euler](https://www.projecteuler.net)
* [Rosetta Code](https://www.rosettacode.org)
* [CodeAbbey](https://www.codeabbey.com)
* [CodingBat](https://www.codingbat.com)
* [Programming Praxis](https://www.programmingpraxis.com)

---

## Repository Usage Guide

This section provides a practical, execution-focused overview so new contributors (or you on a fresh machine) can get from clone → running examples quickly.

### 1. Environment Setup

PowerShell (Windows):

```pwsh
git clone https://github.com/saintwithataint/Pro-g-rammingChallenges4.git
cd Pro-g-rammingChallenges4
python -m venv .venv
. .venv/Scripts/Activate.ps1
pip install -r requirements.txt
```

If you only want a subset (e.g., just run the imageboard or seam carving), install that folder's own `requirements.txt` instead of the root.

### 2. Dependency Strategy

* Root `requirements.txt` = superset, categorized (web, imaging, analysis, visualization).
* Folder-level `requirements.txt` files (e.g. `Practical/`, `Emulation/`) are leaner.
* Heavy/optional libs (plotly, vpython, scikit-learn, colour-science) can be skipped unless you need those features.
* Future improvement: adopt `pyproject.toml` with extras (e.g. `pip install .[imageboard]`).

### 3. At-a-Glance Tool Categories

| Domain | Example Scripts | Key Deps | Typical Command |
|--------|-----------------|----------|-----------------|
| Web App | Imageboard | Flask, Pillow | `python "Practical/Imageboard/imageboard.py" --help` |
| Image Processing | Seam Carving | opencv-python, numpy | `python "Practical/Seam Carving/resize.py" in.jpg --width -100 -o out.jpg` |
| Visualization | 5 Color Scheme | numpy, matplotlib, scikit-learn | `python "Emulation/5 color scheme/5cs.py" img.jpg --k 5 --show` |
| Data / Geo | IP Tracking Visualization | requests, pandas, plotly | `python "Practical/IP Tracking visualization/trackip.py" ips.txt --html map.html` |
| CLI Utility | Radix Converter | (stdlib) | `python "Practical/Radix Base Converter/radix.py" 1a --from 16 --to 2` |
| Text / ASCII | ASCII Clock | (stdlib) | `python "Emulation/ASCII_Clock/ClockSynced.py" --refresh 0.2` |
| Math / Vectors | Vector Product | matplotlib | `python "Practical/Vector Product/vector.py" cross 1,0,0 0,1,0` |
| PDF Metadata | PDF Tagger | pypdf | `python "Practical/PDF Tagger/pdftag.py" doc.pdf --add key=value` |
| Networking Scan | Port Scanner | (stdlib) | `python "Practical/Port Scanner/scanner.py" 192.168.1.10 --top 100` |
| Markov Text | Markov Chain | (stdlib) | `python "Practical/Markov Chain Sentence Generator/mcsg.py" corpus.txt --sentences 3` |

### 4. Common Options & Patterns

* Most Python scripts expose `--help` for argument details.
* Image tools usually accept `--out` or `-o` for output file specification.
* Long-running tasks often support interruption with Ctrl+C (graceful cleanup implemented where applicable).
* Some GUIs are mirrored by a CLI variant (e.g. `resize.py` vs `resize_gui.py`).
* Optional dependencies are imported inside `try/except` blocks; absence results in reduced functionality, not crashes.

### 5. Recommended Minimal Installs Per Interest

| Interest | Install Command |
|----------|-----------------|
| Web + Images | `pip install Flask Pillow` |
| Algorithm Visualizers | (typically stdlib) |
| Image Resizing / Seam Carving | `pip install opencv-python numpy Pillow` |
| Palette & Color Tools | `pip install numpy Pillow matplotlib scikit-learn` |
| PDF Tagging | `pip install pypdf` |
| Geo/IP Visualization | `pip install requests pandas plotly tqdm` |
| 3D Cube (VPython) | `pip install vpython` |

### 6. Quick Smoke Test Script (Optional)

You can verify key imports with a short one-liner:

```pwsh
python - <<'PY'
import importlib, sys
mods = ["flask","PIL","numpy","cv2","matplotlib","plotly","pandas","pypdf"]
for m in mods:
    try:
        importlib.import_module(m)
        print(f"[OK] {m}")
    except Exception as e:
        print(f"[MISS] {m}: {e.__class__.__name__}: {e}")
PY
```

Run the repository's automated CLI smoke tests when you want to ensure
`--help` continues to execute successfully across the command-line tools:

```bash
pytest tests/test_cli_help.py
```

If you add a new GUI-only program (or a script that needs network access or
large optional dependencies), include its relative path in the
`SKIP_PATTERNS` dictionary in `tests/test_cli_help.py` along with a short
reason. The test module treats each entry as a prefix, so adding
`"Games"` skips the entire games tree, while a specific file path affects
just that script.

### 7. Troubleshooting Quick Reference

| Issue | Cause | Fix |
|-------|-------|-----|
| `ImportError: cv2` | OpenCV not installed | `pip install opencv-python` |
| `No module named plotly` | Plotly omitted | `pip install plotly` |
| Pillow missing WEBP | Extra codecs absent | `pip install Pillow[webp]` |
| GUI window invisible | Running headless | Use CLI version or run locally |
| `OSError: [Errno ...] image file truncated` | Corrupt input image | Re-download / validate file |

### 8. Running Tests Locally

To mirror the automated checks:

1. Install the developer and practical extras in editable mode so intra-repo imports work the same way as CI:

   ```bash
   python -m pip install --upgrade pip
   python -m pip install -e .[developer,practical]
   ```

2. From the repository root, run the full test suite:

   ```bash
   pytest
   ```

   The included `pytest.ini` sets `PYTHONPATH=.` so tests in `Practical/Imageboard/tests` and `Algorithmic/MBR` resolve local modules without extra flags.

3. If you need to replicate the imageboard tests manually, export the environment variables they expect before invoking the app or running individual tests:

   ```bash
   export IMAGEBOARD_DATA_DIR=$(mktemp -d)
   export IMAGEBOARD_SECRET_KEY=testing-secret
   export IMAGEBOARD_ADMIN_PASSWORD=letmein
   ```

### 9. Next Steps / Improvements

* Introduce `pyproject.toml` with extras: `imageboard`, `visual`, `ml`, `geo`.
* Add `pytest` smoke tests (import + `--help` execution) to CI.
* Provide a unified launcher (`python tools.py list` / `run <tool>`).
* Add Dockerfile for the imageboard deployment scenario.
* Generate HTML index page summarizing runnable tools.

---

If you’d like help implementing any of these improvements next, open an issue or continue the session here.<|MERGE_RESOLUTION|>--- conflicted
+++ resolved
@@ -22,13 +22,8 @@
 | Practical | 53 | 53 | 100% |
 | Algorithmic | 27 | 27 | 100% |
 | Artificial Intelligence | 3 | 8 | 37.5% |
-<<<<<<< HEAD
 | Emulation/Modeling | 6 | 14 | 42.9% |
 | Games | 11 | 29 | 37.9% |
-=======
-| Emulation/Modeling | 7 | 14 | 50.0% |
-| Games | 10 | 29 | 34.5% |
->>>>>>> d1201743
 
 _Progress counts are generated from the actual solution folders in the repository (see tables below)._ 
 
