--- conflicted
+++ resolved
@@ -267,14 +267,18 @@
 
 | 127 | Connect Four | [View Solution](./Games/Connect4/) |
 | 128 | Mastermind | Not Yet |
-<<<<<<< HEAD
+
 | 129 | Missile Command Game | [View Solution](./Games/MissileCommand/) |
 | 130 | Tron | Not Yet |
-=======
+
 | 129 | Missile Command Game | Not Yet |
 
 | 130 | Tron | [View Solution](./Games/Tron/) |
->>>>>>> e584fe75
+
+
+
+
+
 | 131 | Breakout | Not Yet |
 
 | 130 | Tron | Not Yet |
