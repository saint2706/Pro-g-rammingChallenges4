
# Pro-g-ramming Challenges 4

[![Wakatime badge](https://wakatime.com/badge/github/saintwithataint/Pro-g-rammingChallenges4.svg)](https://wakatime.com/badge/github/saintwithataint/Pro-g-rammingChallenges4)

Welcome to the fourth iteration of my programming challenges repository! This project is a personal journey of learning and implementing various programming challenges, spanning different categories and difficulty levels.

## About This Project

This repository is a collection of solutions to a wide array of programming problems, inspired by the `/g/` programming challenges list. The goal is to learn new languages, explore different programming paradigms, and build a portfolio of work. Whether you're a beginner looking for inspiration or an experienced developer curious about different problem-solving approaches, you'll find something of interest here.

The solutions are organized by category and difficulty, making it easy to navigate and find what you're looking for. Many of the projects are implemented in multiple languages to showcase different ways of solving the same problem.

## How to Contribute (A Guide for New Developers)

While this is a personal project, the principles behind it are universal. If you're starting your own journey of programming challenges, here's a guide to help you get the most out of it:

1. **Understand the Problem:** Before writing a single line of code, do your research. Draw diagrams, write out the logic, and break the problem down into smaller pieces. If a problem seems too easy, think about how you can add more features or complexity.
2. **Implement a Solution:** Start with a language you're comfortable with to get a working solution first. Don't worry about writing perfect code on the first try. The goal is to get it working, then you can refactor and improve it.
3. **Test Your Code:** Think about how your code might fail. Write test cases to cover different scenarios and edge cases. Find bugs, fix them, and document your process.
4. **Re-implement and Explore:** Once you have a solid solution, try implementing it in a new language. Experiment with different algorithms, data structures, and programming styles. This is a great way to deepen your understanding and expand your skills.
5. **Never Stop Learning:** Keep challenging yourself. Contribute to open source, start new projects, and keep building your portfolio.

## Challenges

### Practical

| # | Challenge | Status |
| --- | --------- | ------ |
| 1 | Download Manager | [View Solution](./Practical/Download%20Manager/) |
| 2 | Make an elastic producer/consumer task queue. | [View Solution](./Practical/Producer%20Consumer/) |
| 3 | IRC Client | [View Solution](./Practical/IRC%20Client/) |
| 4 | Markov Chain Sentence Generator (Include Shitposting Capabilities) | [View Solution](./Practical/Markov%20Chain%20Sentence%20Generator/) |
| 5 | English Sentence Parser that Points to the Context of a Sentence | [View Solution](./Practical/Context%20Pointer/) |

| 6 | MIDI Player + Editor | Not Yet |
| 7 | Stock Market Simulator Using Yahoo Spreadsheet Data | [View Solution](./Practical/Stock%20Market%20Simulator/) |

| 6 | MIDI Player + Editor | [View Solution](./Practical/MIDI%20Player%20Editor/) |
| 7 | Stock Market Simulator Using Yahoo Spreadsheet Data | Not Yet |

| 8 | Parametric/Graphic Equalizer for .wav files (Make it real-time) | Not Yet |
| 9 | Graphing Calculator (BONUS: Graph the Function's Derivatives) | [View Solution](./Practical/Graphing%20Calculator/) |
| 10 | To-Do List Application (Web app or CLI) | [View Solution](./Practical/ToDoList-CLI/) |
| 11 | Verlet Integration (Verlet Cloth) | [View Solution](./Practical/Verlet%20Cloth/) |
| 12 | TCP/UDP Chat Server + Client | Not Yet |
| 13 | Music Streaming | Not Yet |
| 14 | Shazam | Not Yet |
| 15 | Chatbot (with conversation retention) | Not Yet |
| 16 | Curses Text Editor (with Emacs /Vim Keybindings) | Not Yet |
| 17 | Paint Clone | [View Solution](./Practical/Paint/) |
| 18 | Image to ASCII Art | [View Solution](./Practical/ImgToASCII/) |
| 19 | Booru (Image Board) Image Downloader | [View Solution](./Practical/Booru%20Imageboard%20Downloader/) |
| 20 | Image Converter | Not Yet |
| 21 | ID3 Reader | Not Yet |
| 22 | Sound Synthesis (Sine square sawtooth etc...) ("Fuck You" mode: Realtime MIDI Playback with Custom instruments) | Not Yet |
| 23 | C++ IDE Plugin for Sublime/Atom (Auto-Complete Go-To Symbol Declaration and Definition using Clang's AST) | [View Solution](./Practical/C++%20IDE%20Plugin/) |
| 24 | Simple Version Control supporting checkout commit (with commit message) unlocking and per-file configuration of number of revisions kept | Not Yet |
| 25 | Imageboard (Imagine vichan) | Not Yet |
| 26 | Password Manager | Not Yet |
| 27 | Create a Torrent Client (CLI or GUI) | Not Yet |
<<<<<<< HEAD
| 28 | Booru Client | [View Solution](./Practical/Booru%20Client/) |
| 29 | Key Press Bot | Not Yet |
=======
| 28 | Booru Client | Not Yet |
| 29 | Key Press Bot | [View Solution](./Practical/Key%20Press%20Bot/) |
>>>>>>> b6a9b577
| 30 | IP/URL Obsucrification (<http://www.pc-help.org/obscure.htm>) | Not Yet |
| 31 | Radix Base Converter (Given a radix base convert it to decimal) | [View Solution](./Practical/Radix%20Base%20Converter/) |
| 32 | Chan aggregator (Let's user view various boards from different 'chans') (Bonus: Add 4ChanX and Archiving Functionality) | Not Yet |
| 33 | Encrypt a File and Upload it online | [View Solution](./Practical/Encrypted%20Upload/) |
| 34 | Make a Text Editor that autosaves and includes the date in the filename | [View Solution](./Practical/AutoSave%20Text%20Editor/) |
| 35 | Create an HSV Color Representation | [View Solution](./Practical/HSV%20color%20wheel/) |
| 36 | Window Manager | Not Yet |
| 37 | Basic Relational Database Software (SQL Support Handle Relationships Focus on Efficiency) | Not Yet |
| 38 | Pixel Editor | [View Solution](./Practical/Pixel%20Editor/) |
| 39 | Trivial File Transfer Protocol (TFTP): Allow a client to put a file onto a remote host | Not Yet |
| 38 | Pixel Editor | Not Yet |
| 39 | Trivial File Transfer Protocol (TFTP): Allow a client to put a file onto a remote host | [View Solution](./Practical/TFTP%20Tool/) |
| 40 | Markdown (HTML/XML) Editor | Not Yet |
| 39 | Trivial File Transfer Protocol (TFTP): Allow a client to put a file onto a remote host | Not Yet |
| 40 | Markdown (HTML/XML) Editor | [View Solution](./Practical/Markdown%20Editor/) |
| 41 | IP Tracking Visualization | [View Solution](./Practical/IP%20Tracking%20visualization/) |
| 42 | Port Scanner | [View Solution](./Practical/Port%20Scanner/) |
| 43 | Old School Demo Effect (Plasma Tunnel Scrollers Zoomers etc...) | Not Yet |
| 135 | Bellman-Ford Simulation with at least Five Vertices | [View Solution](./Practical/Bellman%20Ford%20Simulation/) |
| 136 | Matrix Arithmetic | Not Yet |
| 137 | File Compression Utility (Make it GUI) | [View Solution](./Practical/File%20Compression%20Utility/) |
| 136 | Matrix Arithmetic | [View Solution](./Practical/Matrix%20Arithmetic/) |
| 137 | File Compression Utility (Make it GUI) | Not Yet |
| 138 | PDF Tagger | [View Solution](./Practical/PDF%20Tagger/) |
| 139 | Nonogram Generator and Solver | Not Yet |
| 140 | Calculate Dot and Cross Product of Two Vectors | [View Solution](./Practical/Vector%20Product/) |
| 141 | Bismuth Fractal | [View Solution](./Practical/Bismuth%20Fractal/) |
| 142 | Seam Carving | [View Solution](./Practical/Seam%20Carving/) |
| 143 | Bayesian Filter | [View Solution](./Practical/Bayesian%20Filter/) |
| 144 | WMS viewer that isn't web based | [View Solution](./Practical/WMS%20Viewer/) |

> The IRC client depends only on Python 3.10+ standard-library modules (`asyncio`, `ssl`, `argparse`, `logging`).

> **Security notice:** The encrypted upload utility in this repository is educational. Review the [project documentation](./Practical/Encrypted%20Upload/README.md) before using it with sensitive information and ensure keys, manifests, and remote endpoints are secured.

### Algorithmic

| # | Challenge | Status |
| --- | --------- | ------ |
| 44 | Fizzbuzz (BONUS: In Assembly) | [View Solution](./Algorithmic/FizzBuzz/) |
| 45 | RPN Calculator | [View Solution](./Algorithmic/RPN%20Calculator/) |
| 46 | Counts occurrences of characters in a Given String (include support for unicode characters) | [View Solution](./Algorithmic/Character%20Counter/) |
| 47 | Towers of Hanoi | [View Solution](./Algorithmic/Towers%20of%20Hanoi/) |
| 48 | Music Visualizer | [View Solution](./Algorithmic/Music%20Visualizer/) |
| 49 | Unicode Converter (Support for UTF-8 16LE 32LE and 32BE) | [View Solution](./Algorithmic/basic%20text%20encoding/) |
| 50 | Calculate the first (n) digits of pi | [View Solution](./Algorithmic/Digits%20of%20Pi/) |
| 51 | Least Squares Fitting Algorithm | [View Solution](./Algorithmic/Least%20Squares%20Fitting/) |
| 52 | Given an Array of Stocks's values over time find the period of time where the stocks could have made the most money | [View Solution](./Algorithmic/Stock%20Prices/) |
| 53 | Highest Prime Factor Calculator | [View Solution](./Algorithmic/Highest%20prime%20factor/) |
| 54 | Hide and Extract Data in images (Basic Steganography) (Bonus: Include .gif support) | [View Solution](./Algorithmic/Steganography/) |
| 55 | Web Page Crawler | [View Solution](./Algorithmic/Web%20Page%20Crawler/) |
| 56 | Password Generator (Let User Choose Options) | [View Solution](./Algorithmic/PassGen/) |
| 57 | VignÃ©re cipher encryption/decryption | [View Solution](./Algorithmic/Vigniere%20Cipher/) |
| 58 | Game Of Life | [View Solution](./Algorithmic/Game%20of%20life/) |
| 59 | Caesar Cipher Cracker | [View Solution](./Algorithmic/Caesar%20Cipher/) |
| 60 | Dijkstra's Algorithm | [View Solution](./Algorithmic/Djikstra/) |
| 61 | ROT 13 | [View Solution](./Algorithmic/ROT%2013/) |
| 62 | Program that displays MBR Contents | [View Solution](./Algorithmic/MBR/) |
| 63 | Random Name Picker | [View Solution](./Algorithmic/Random%20Name%20Picker/) |
| 64 | Encrypt/Decrypt Text: Implement at least one from <http://rumkin.com/tools/cipher/collection> | [View Solution](./Algorithmic/Rumkin%20Ciphers/) |
| 65 | Youtube To MP3 | [View Solution](./Algorithmic/ytmp3/) |
| 66 | Text to Hexadecimal/Binary | [View Solution](./Algorithmic/basic%20text%20encoding/) |
| 67 | Calculate the first 1 000 digits of pi iteratively | [View Solution](./Algorithmic/1000%20Digits%20of%20Pi/) |
| 68 | Sierpinski Triangle | [View Solution](./Algorithmic/Sierpinski/) |
| 69 | Mandlebrot Set | [View Solution](./Algorithmic/Mandelbrot%20Set/) |
| 134 | Ulam Spiral | [View Solution](./Algorithmic/Ulam%20Spiral/) |

### Artificial Intelligence

| # | Challenge | Status |
| --- | --------- | ------ |
| 70 | OpenAl Gym Project | Not Yet |
| 71 | Al for Roguelikes | Not Yet |
| 72 | Sudoku/n-Puzzle Solver using A* algorithm | [View Solution](./Artificial%20Intelligence/Sudoku/) |
| 73 | Connect-4 Al Player using Alpha-Beta Pruning | [View Solution](./Artificial%20Intelligence/Connect4/) |
| 74 | Basic Neural Network - Simulate individual neurons and their connections | [View Solution](./Artificial%20Intelligence/Basic%20Neural%20Network/) |
| 75 | Real Neural Network - Implement a basic feed-forward neural network using matrices for entire layers along with matrix operations for computations. | Not Yet |
| 76 | Convolutional Neural Network: Implement a convolutional N.N. for a handwritten digit recognition test on MNIST dataset (Use TensorFlow Theano etc...) | Not Yet |
| 77 | Convolutional Neural Network: Implement your own convolutional neural network for handwritten digit recognition test on MNIST Dataset (Without TensorFlow Theano etc...) | Not Yet |

### Emulation/Modeling

| # | Challenge | Status |
| --- | --------- | ------ |
| 91 | Chip - 8 Emulator (Hard Mode: Cached Interpreter. Fuck You: Dynamic Recompiler use dynarec/jit library) | Not Yet |
| 92 | Double Pendulum Simulation | Not Yet |
| 93 | Constructive Solid Geometry | Not Yet |
| 94 | Ray Tracer | Not Yet |
| 95 | Real-Time Fast Fourier Transform Spectrum Visualizer | Not Yet |
| 96 | Generate a Complimentary Color from any input color | [View Solution](./Emulation/CompColor/) |
| 97 | Generate a 5-Color Scheme from the most dominant tones in any image | [View Solution](./Emulation/5%20color%20scheme/) |
| 98 | General Lambert's-Problem Solver (At least it's not rocket science... Oh wait it actually is) | Not Yet |
| 99 | TI-86 Emulator (Bonus: Include the Option to Create Programs) | Not Yet |
| 100 | N-Body Simulator with particles having a certain mass and radius depending on the mass that merge if they collide (Bonus: Include a GUI where you can place particles) | Not Yet |
| 101 | Eulerian Path | [View Solution](./Emulation/EulerianPath/) |
| 102 | Draw a spinning 3D Cube | [View Solution](./Emulation/SpinnyCube/) |
| 103 | Cellular Textures | [View Solution](./Emulation/CellularTextures/) |
| 145 | ASCII Digital Clock | [View Solution](./Emulation/ASCII_Clock/) |

### Games

| # | Challenge | Status |
| --- | --------- | ------ |
| 104 | Knight's Tour | [View Solution](./Games/Knight%20Tour/) |
| 105 | Monster Raising/Breeding Simulator | Not Yet |
| 106 | Tetris | Not Yet |
| 107 | Snake | [View Solution](./Games/Snake/) |
| 108 | Pipe Dreams | Not Yet |
| 109 | Pac Man With Different Behaviors for each ghost | Not Yet |
| 110 | Dragon Quest / Basic RPG Engine | Not Yet |
| 111 | Rock Paper Scissors | [View Solution](./Games/RPS/) |
| 112 | First-Person Engine in OpenGL (Walking Looking Around Jumping on Obstacles) (BONUS: VR Compatibility) | Not Yet |
| 113 | Shuffle a Deck of Cards (Include a Visualization) | [View Solution](./Games/Shuffle/) |
| 114 | Simulate a game of Tag using a multi-agent system | Not Yet |
| 115 | Wolfenstein Clone (FPS two-dimensional map that appears to be 3-D) (If you need a starting point search for bisquit's video about DOOM-like Engines) | Not Yet |
| 116 | Scorched Earth Clone | Not Yet |
| 117 | Minesweeper | [View Solution](./Games/Minesweeper/) |
| 118 | An Audio/Visual 64KB Demonstration | Not Yet |
| 119 | Sudoku | [View Solution](./Games/Sudoku/) |
| 120 | Danmaku (Bullet Hell) Engine | Not Yet |
| 121 | Roguelike Engine/Dungeon Generator | Not Yet |
| 122 | Design a Game Engine in Unity | Not Yet |
| 123 | Yahtzee | [View Solution](./Games/Yahtzee/) |
| 124 | Oil Panic | Not Yet |
| 125 | Chess | Not Yet |
| 126 | Go (No AI Necessary) | Not Yet |
| 127 | Connect Four | [View Solution](./Games/Connect4/) |
| 128 | Mastermind | Not Yet |
| 129 | Missile Command Game | Not Yet |
| 130 | Tron | Not Yet |
| 131 | Breakout | Not Yet |
| 132 | Simon | [View Solution](./Games/Simon/) |

## Highlights

This repository includes several scripts with graphical user interfaces (GUIs) and algorithm visualizations. Here are a few highlights:

### GUI Applications

| Tool                              | Command                                                                 |
| --------------------------------- | ----------------------------------------------------------------------- |
| PDF Metadata Tagger               | `python "Practical/PDF Tagger/pdftag_gui.py"`                           |
| Image to ASCII Art Converter      | `python "Practical/ImgToASCII/convert_gui.py"`                          |
| Multi-threaded Port Scanner       | `python "Practical/Port Scanner/scanner_gui.py"`                        |
| Radix Base Converter              | `python "Practical/Radix Base Converter/radix_gui.py"`                  |
| Markov Chain Sentence Generator   | `python "Practical/Markov Chain Sentence Generator/mcsg_gui.py"`        |
| Seam Carving Image Resizer        | `python "Practical/Seam Carving/resize_gui.py"`                         |

### Algorithm Visualizations

| Visualization                   | Command                                                                 |
| ------------------------------- | ----------------------------------------------------------------------- |
| Dijkstra's Shortest Path        | `python "Algorithmic/Djikstra/dijkstra_visualizer.py" --start A`        |
| Towers of Hanoi                 | `python "Algorithmic/Towers of Hanoi/ToH_visualizer.py" 4`              |
| Character Frequency             | `python "Algorithmic/Character Counter/charcount_visualizer.py" -t "hello world"` |

## Further Learning

For those hungry for more, here are some excellent resources to continue your journey.

### Recommended Reading

* Knuth: *The Art of Computer Programming*
* Skiena: *The Algorithm Design Manual*
* Cormen et al: *Introduction to Algorithms*
* Russel: *Artificial Intelligence: A Modern Approach*
* Abelson: *Structure and Interpretation of Computer Programs*

### More Challenges

* [HackerRank](https://www.hackerrank.com)
* [CodeChef](https://www.codechef.com)
* [CodeFights](https://www.codefights.com)
* [Project Euler](https://www.projecteuler.net)
* [Rosetta Code](https://www.rosettacode.org)
* [CodeAbbey](https://www.codeabbey.com)
* [CodingBat](https://www.codingbat.com)
* [Programming Praxis](https://www.programmingpraxis.com)

---

## Repository Usage Guide

This section provides a practical, execution-focused overview so new contributors (or you on a fresh machine) can get from clone → running examples quickly.

### 1. Environment Setup

PowerShell (Windows):

```pwsh
git clone https://github.com/saintwithataint/Pro-g-rammingChallenges4.git
cd Pro-g-rammingChallenges4
python -m venv .venv
. .venv/Scripts/Activate.ps1
pip install -r requirements.txt
```

If you only want a subset (e.g., just run the imageboard or seam carving), install that folder's own `requirements.txt` instead of the root.

### 2. Dependency Strategy

* Root `requirements.txt` = superset, categorized (web, imaging, analysis, visualization).
* Folder-level `requirements.txt` files (e.g. `Practical/`, `Emulation/`) are leaner.
* Heavy/optional libs (plotly, vpython, scikit-learn, colour-science) can be skipped unless you need those features.
* Future improvement: adopt `pyproject.toml` with extras (e.g. `pip install .[imageboard]`).

### 3. At-a-Glance Tool Categories

| Domain | Example Scripts | Key Deps | Typical Command |
|--------|-----------------|----------|-----------------|
| Web App | Imageboard | Flask, Pillow | `python "Practical/Imageboard/imageboard.py" --help` |
| Image Processing | Seam Carving | opencv-python, numpy | `python "Practical/Seam Carving/resize.py" in.jpg --width -100 -o out.jpg` |
| Visualization | 5 Color Scheme | numpy, matplotlib, scikit-learn | `python "Emulation/5 color scheme/5cs.py" img.jpg --k 5 --show` |
| Data / Geo | IP Tracking Visualization | requests, pandas, plotly | `python "Practical/IP Tracking visualization/trackip.py" ips.txt --html map.html` |
| CLI Utility | Radix Converter | (stdlib) | `python "Practical/Radix Base Converter/radix.py" 1a --from 16 --to 2` |
| Text / ASCII | ASCII Clock | (stdlib) | `python "Emulation/ASCII_Clock/ClockSynced.py" --refresh 0.2` |
| Math / Vectors | Vector Product | matplotlib | `python "Practical/Vector Product/vector.py" cross 1,0,0 0,1,0` |
| PDF Metadata | PDF Tagger | pypdf | `python "Practical/PDF Tagger/pdftag.py" doc.pdf --add key=value` |
| Networking Scan | Port Scanner | (stdlib) | `python "Practical/Port Scanner/scanner.py" 192.168.1.10 --top 100` |
| Markov Text | Markov Chain | (stdlib) | `python "Practical/Markov Chain Sentence Generator/mcsg.py" corpus.txt --sentences 3` |

### 4. Common Options & Patterns

* Most Python scripts expose `--help` for argument details.
* Image tools usually accept `--out` or `-o` for output file specification.
* Long-running tasks often support interruption with Ctrl+C (graceful cleanup implemented where applicable).
* Some GUIs are mirrored by a CLI variant (e.g. `resize.py` vs `resize_gui.py`).
* Optional dependencies are imported inside `try/except` blocks; absence results in reduced functionality, not crashes.

### 5. Recommended Minimal Installs Per Interest

| Interest | Install Command |
|----------|-----------------|
| Web + Images | `pip install Flask Pillow` |
| Algorithm Visualizers | (typically stdlib) |
| Image Resizing / Seam Carving | `pip install opencv-python numpy Pillow` |
| Palette & Color Tools | `pip install numpy Pillow matplotlib scikit-learn` |
| PDF Tagging | `pip install pypdf` |
| Geo/IP Visualization | `pip install requests pandas plotly tqdm` |
| 3D Cube (VPython) | `pip install vpython` |

### 6. Quick Smoke Test Script (Optional)

You can verify key imports with a short one-liner:

```pwsh
python - <<'PY'
import importlib, sys
mods = ["flask","PIL","numpy","cv2","matplotlib","plotly","pandas","pypdf"]
for m in mods:
    try:
        importlib.import_module(m)
        print(f"[OK] {m}")
    except Exception as e:
        print(f"[MISS] {m}: {e.__class__.__name__}: {e}")
PY
```

### 7. Troubleshooting Quick Reference

| Issue | Cause | Fix |
|-------|-------|-----|
| `ImportError: cv2` | OpenCV not installed | `pip install opencv-python` |
| `No module named plotly` | Plotly omitted | `pip install plotly` |
| Pillow missing WEBP | Extra codecs absent | `pip install Pillow[webp]` |
| GUI window invisible | Running headless | Use CLI version or run locally |
| `OSError: [Errno ...] image file truncated` | Corrupt input image | Re-download / validate file |

### 8. Next Steps / Improvements

* Introduce `pyproject.toml` with extras: `imageboard`, `visual`, `ml`, `geo`.
* Add `pytest` smoke tests (import + `--help` execution) to CI.
* Provide a unified launcher (`python tools.py list` / `run <tool>`).
* Add Dockerfile for the imageboard deployment scenario.
* Generate HTML index page summarizing runnable tools.

---

If you’d like help implementing any of these improvements next, open an issue or continue the session here.<|MERGE_RESOLUTION|>--- conflicted
+++ resolved
@@ -59,13 +59,10 @@
 | 25 | Imageboard (Imagine vichan) | Not Yet |
 | 26 | Password Manager | Not Yet |
 | 27 | Create a Torrent Client (CLI or GUI) | Not Yet |
-<<<<<<< HEAD
 | 28 | Booru Client | [View Solution](./Practical/Booru%20Client/) |
 | 29 | Key Press Bot | Not Yet |
-=======
 | 28 | Booru Client | Not Yet |
 | 29 | Key Press Bot | [View Solution](./Practical/Key%20Press%20Bot/) |
->>>>>>> b6a9b577
 | 30 | IP/URL Obsucrification (<http://www.pc-help.org/obscure.htm>) | Not Yet |
 | 31 | Radix Base Converter (Given a radix base convert it to decimal) | [View Solution](./Practical/Radix%20Base%20Converter/) |
 | 32 | Chan aggregator (Let's user view various boards from different 'chans') (Bonus: Add 4ChanX and Archiving Functionality) | Not Yet |
