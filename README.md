--- conflicted
+++ resolved
@@ -231,13 +231,13 @@
 | 106 | Tetris | [View Solution](./Games/Tetris/) |
 
 | 107 | Snake | [View Solution](./Games/Snake/) |
-<<<<<<< HEAD
+
 | 108 | Pipe Dreams | Not Yet |
 | 109 | Pac Man With Different Behaviors for each ghost | [View Solution](./Games/Pacman/) |
-=======
+
 | 108 | Pipe Dreams | [View Solution](./Games/Pipe%20Dreams/) |
 | 109 | Pac Man With Different Behaviors for each ghost | Not Yet |
->>>>>>> 72277c9b
+
 | 110 | Dragon Quest / Basic RPG Engine | Not Yet |
 | 111 | Rock Paper Scissors | [View Solution](./Games/RPS/) |
 | 112 | First-Person Engine in OpenGL (Walking Looking Around Jumping on Obstacles) (BONUS: VR Compatibility) | Not Yet |
