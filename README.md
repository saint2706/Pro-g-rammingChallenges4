
# Pro-g-ramming Challenges 4

[![Wakatime badge](https://wakatime.com/badge/github/saintwithataint/Pro-g-rammingChallenges4.svg)](https://wakatime.com/badge/github/saintwithataint/Pro-g-rammingChallenges4)

Welcome to the fourth iteration of my programming challenges repository! This project is a personal journey of learning and implementing various programming challenges, spanning different categories and difficulty levels.

## About This Project

This repository is a collection of solutions to a wide array of programming problems, inspired by the `/g/` programming challenges list. The goal is to learn new languages, explore different programming paradigms, and build a portfolio of work. Whether you're a beginner looking for inspiration or an experienced developer curious about different problem-solving approaches, you'll find something of interest here.

The solutions are organized by category and difficulty, making it easy to navigate and find what you're looking for. Many of the projects are implemented in multiple languages to showcase different ways of solving the same problem.

## Progress

<progress value="99" max="131"></progress>

**Overall:** 99 / 131 challenges completed (75.6%).

| Category | Completed | Total | Progress |
| --- | --- | --- | --- |
| Practical | 53 | 53 | 100% |
| Algorithmic | 27 | 27 | 100% |
| Artificial Intelligence | 3 | 8 | 37.5% |
| Emulation/Modeling | 6 | 14 | 42.9% |
| Games | 10 | 29 | 34.5% |

_Progress counts are generated from the actual solution folders in the repository (see tables below)._ 

## How to Contribute (A Guide for New Developers)

While this is a personal project, the principles behind it are universal. If you're starting your own journey of programming challenges, here's a guide to help you get the most out of it:

1. **Understand the Problem:** Before writing a single line of code, do your research. Draw diagrams, write out the logic, and break the problem down into smaller pieces. If a problem seems too easy, think about how you can add more features or complexity.
2. **Implement a Solution:** Start with a language you're comfortable with to get a working solution first. Don't worry about writing perfect code on the first try. The goal is to get it working, then you can refactor and improve it.
3. **Test Your Code:** Think about how your code might fail. Write test cases to cover different scenarios and edge cases. Find bugs, fix them, and document your process.
4. **Re-implement and Explore:** Once you have a solid solution, try implementing it in a new language. Experiment with different algorithms, data structures, and programming styles. This is a great way to deepen your understanding and expand your skills.
5. **Never Stop Learning:** Keep challenging yourself. Contribute to open source, start new projects, and keep building your portfolio.

## Using pyproject.toml

The repository now ships a `pyproject.toml` so you can install challenge stacks as editable extras.

1. **Create a virtual environment** (recommended):
   ```bash
   python -m venv .venv
   source .venv/bin/activate  # PowerShell: .venv\Scripts\Activate.ps1
   ```
2. **Install the extras you need**:
   ```bash
   python -m pip install -e .[practical]
   python -m pip install -e .[algorithmic]
   ```
   Combine extras (e.g., `.[practical,visual]`) or grab everything with `.[all]`.
3. **Run scripts/tests** directly from the repo. Editable installs keep your checkout in sync with the environment.

| Extra | Covers | Highlights |
| ----- | ------ | ---------- |
| `practical` | `Practical/` utilities, desktop apps, and web tools | Flask imageboard, Seam Carving, Shazam clone, WMS viewer |
| `algorithmic` | `Algorithmic/` problem set helpers | Steganography, stock analysis, crawler tooling |
| `visual` | Visualization add-ons used across categories | Matplotlib demos, colour-science palettes, VPython spinny cube |
| `audio` | Audio processing stacks | WAV equalizer, Shazam clone, music streaming |
| `games` | Python games in `Games/` | Sudoku solver, Simon, Shuffle stats |
| `ai` | `Artificial Intelligence/` demos | A* Sudoku, Connect4 AI, neural network |
| `web` | HTTP and dashboard helpers | Imageboard, IP tracking, web crawlers |
| `desktop` | GUI/automation conveniences | Window manager, key press bot, Tk front-ends |
| `markdown` | Markdown Editor stack | Live preview, HTML export |
| `geo` | Geospatial helpers | WMS viewer, map projections |
| `media` | Download/encoding helpers | YouTube to MP3 workflows |
| `security` | Crypto utilities | Password manager, encrypted upload |
| `documents` | PDF tooling | PDF Tagger |
| `midi` | MIDI pipeline | MIDI player/editor, synth tools |
| `developer` | Repo test/lint helpers | pytest, ruff, mypy |

See the category READMEs for per-project suggestions; each now points back to these extras.

## Streamlit deployment keep-alive workflow

The repository includes a GitHub Actions workflow at `.github/workflows/keep-streamlit-alive.yml` that pings the deployed Streamlit app on a schedule. The job runs hourly to keep the hosted instance warm and also supports manual runs so maintainers can verify that the endpoint is still responding.

### Configure the `STREAMLIT_PING_URL` secret

1. In GitHub, open **Settings → Secrets and variables → Actions** for this repository.
2. Add a new repository secret named `STREAMLIT_PING_URL` that contains the fully qualified URL of the Streamlit deployment (e.g., `https://example.streamlit.app/`).
3. Save the secret; the workflow will automatically read the value when it runs on its hourly schedule.

### Manually test the keep-alive workflow

1. Navigate to **Actions → Keep Streamlit deployment alive** in GitHub.
2. Click **Run workflow** to launch it on demand. You may leave the `target_url` field blank to use the `STREAMLIT_PING_URL` secret, or provide a one-off URL for testing.
3. Review the workflow run logs to ensure the keep-alive request succeeded.

## Challenges

### Practical

| # | Challenge | Status |
| --- | --------- | ------ |
| 1 | Download Manager | [View Solution](./Practical/Download%20Manager/) |
| 2 | Make an elastic producer/consumer task queue. | [View Solution](./Practical/Producer%20Consumer/) |
| 3 | IRC Client | [View Solution](./Practical/IRC%20Client/) |
| 4 | Markov Chain Sentence Generator (Include Shitposting Capabilities) | [View Solution](./Practical/Markov%20Chain%20Sentence%20Generator/) |
| 5 | English Sentence Parser that Points to the Context of a Sentence | [View Solution](./Practical/Context%20Pointer/) |
| 6 | MIDI Player + Editor | [View Solution](./Practical/MIDI%20Player%20Editor/) |
| 7 | Stock Market Simulator Using Yahoo Spreadsheet Data | [View Solution](./Practical/Stock%20Market%20Simulator/) |
| 8 | Parametric/Graphic Equalizer for .wav files (Make it real-time) | [View Solution](./Practical/WAV%20Equalizer/) |
| 9 | Graphing Calculator (BONUS: Graph the Function's Derivatives) | [View Solution](./Practical/Graphing%20Calculator/) |
| 10 | To-Do List Application (Web app or CLI) | [View Solution](./Practical/ToDoList-CLI/) |
| 11 | Verlet Integration (Verlet Cloth) | [View Solution](./Practical/Verlet%20Cloth/) |
| 12 | TCP/UDP Chat Server + Client | [View Solution](./Practical/Chat%20Server%20Client/) |
| 13 | Music Streaming | [View Solution](./Practical/Music%20Streaming/) |
| 14 | Shazam | [View Solution](./Practical/Shazam%20Clone/) |
| 15 | Chatbot (with conversation retention) | [View Solution](./Practical/Chatbot/) |
| 16 | Curses Text Editor (with Emacs /Vim Keybindings) | [View Solution](./Practical/Curses%20Text%20Editor/) |
| 17 | Paint Clone | [View Solution](./Practical/Paint/) |
| 18 | Image to ASCII Art | [View Solution](./Practical/ImgToASCII/) |
| 19 | Booru (Image Board) Image Downloader | [View Solution](./Practical/Booru%20Imageboard%20Downloader/) |
| 20 | Image Converter | [View Solution](./Practical/Image%20Converter/) |
| 21 | ID3 Reader | [View Solution](./Practical/ID3%20Reader/) |
| 22 | Sound Synthesis (Sine square sawtooth etc...) ("Fuck You" mode: Realtime MIDI Playback with Custom instruments) | [View Solution](./Practical/Sound%20Synthesis/) |
| 23 | C++ IDE Plugin for Sublime/Atom (Auto-Complete Go-To Symbol Declaration and Definition using Clang's AST) | [View Solution](./Practical/C++%20IDE%20Plugin/) |
| 24 | Simple Version Control supporting checkout commit (with commit message) unlocking and per-file configuration of number of revisions kept | [View Solution](./Practical/Simple%20VCS/) |
| 25 | Imageboard (Imagine vichan) | [View Solution](./Practical/Imageboard/) |
| 26 | Password Manager | [View Solution](./Practical/Password%20Manager/) |
| 27 | Create a Torrent Client (CLI or GUI) | [View Solution](./Practical/Torrent%20Client/) |
| 28 | Booru Client | [View Solution](./Practical/Booru%20Client/) |
| 29 | Key Press Bot | [View Solution](./Practical/Key%20Press%20Bot/) |
| 30 | IP/URL Obsucrification (<http://www.pc-help.org/obscure.htm>) | [View Solution](./Practical/IP%20URL%20Obscurifier/) |
| 31 | Radix Base Converter (Given a radix base convert it to decimal) | [View Solution](./Practical/Radix%20Base%20Converter/) |
| 32 | Chan aggregator (Let's user view various boards from different 'chans') (Bonus: Add 4ChanX and Archiving Functionality) | [View Solution](./Practical/Chan%20Aggregator/) |
| 33 | Encrypt a File and Upload it online | [View Solution](./Practical/Encrypted%20Upload/) |
| 34 | Make a Text Editor that autosaves and includes the date in the filename | [View Solution](./Practical/AutoSave%20Text%20Editor/) |
| 35 | Create an HSV Color Representation | [View Solution](./Practical/HSV%20color%20wheel/) |
| 36 | Window Manager | [View Solution](./Practical/Window%20Manager/) |
| 37 | Basic Relational Database Software (SQL Support Handle Relationships Focus on Efficiency) | [View Solution](./Practical/Relational%20DB/) |
| 38 | Pixel Editor | [View Solution](./Practical/Pixel%20Editor/) |
| 39 | Trivial File Transfer Protocol (TFTP): Allow a client to put a file onto a remote host | [View Solution](./Practical/TFTP%20Tool/) |
| 40 | Markdown (HTML/XML) Editor | [View Solution](./Practical/Markdown%20Editor/) |
| 41 | IP Tracking Visualization | [View Solution](./Practical/IP%20Tracking%20visualization/) |
| 42 | Port Scanner | [View Solution](./Practical/Port%20Scanner/) |
| 43 | Old School Demo Effect (Plasma Tunnel Scrollers Zoomers etc...) | [View Solution](./Practical/Old%20School%20cringe/) |
| 135 | Bellman-Ford Simulation with at least Five Vertices | [View Solution](./Practical/Bellman%20Ford%20Simulation/) |
| 136 | Matrix Arithmetic | [View Solution](./Practical/Matrix%20Arithmetic/) |
| 137 | File Compression Utility (Make it GUI) | [View Solution](./Practical/File%20Compression%20Utility/) |
| 138 | PDF Tagger | [View Solution](./Practical/PDF%20Tagger/) |
| 139 | Nonogram Generator and Solver | [View Solution](./Practical/Nonogram%20Solver/) |
| 140 | Calculate Dot and Cross Product of Two Vectors | [View Solution](./Practical/Vector%20Product/) |
| 141 | Bismuth Fractal | [View Solution](./Practical/Bismuth%20Fractal/) |
| 142 | Seam Carving | [View Solution](./Practical/Seam%20Carving/) |
| 143 | Bayesian Filter | [View Solution](./Practical/Bayesian%20Filter/) |
| 144 | WMS viewer that isn't web based | [View Solution](./Practical/WMS%20Viewer/) |

> The IRC client depends only on Python 3.10+ standard-library modules (`asyncio`, `ssl`, `argparse`, `logging`).

> **Security notice:** The encrypted upload utility in this repository is educational. Review the [project documentation](./Practical/Encrypted%20Upload/README.md) before using it with sensitive information and ensure keys, manifests, and remote endpoints are secured.

### Algorithmic

| # | Challenge | Status |
| --- | --------- | ------ |
| 44 | Fizzbuzz (BONUS: In Assembly) | [View Solution](./Algorithmic/FizzBuzz/) |
| 45 | RPN Calculator | [View Solution](./Algorithmic/RPN%20Calculator/) |
| 46 | Counts occurrences of characters in a Given String (include support for unicode characters) | [View Solution](./Algorithmic/Character%20Counter/) |
| 47 | Towers of Hanoi | [View Solution](./Algorithmic/Towers%20of%20Hanoi/) |
| 48 | Music Visualizer | [View Solution](./Algorithmic/Music%20Visualizer/) |
| 49 | Unicode Converter (Support for UTF-8 16LE 32LE and 32BE) | [View Solution](./Algorithmic/basic%20text%20encoding/) |
| 50 | Calculate the first (n) digits of pi | [View Solution](./Algorithmic/Digits%20of%20Pi/) |
| 51 | Least Squares Fitting Algorithm | [View Solution](./Algorithmic/Least%20Squares%20Fitting/) |
| 52 | Given an Array of Stocks's values over time find the period of time where the stocks could have made the most money | [View Solution](./Algorithmic/Stock%20Prices/) |
| 53 | Highest Prime Factor Calculator | [View Solution](./Algorithmic/Highest%20prime%20factor/) |
| 54 | Hide and Extract Data in images (Basic Steganography) (Bonus: Include .gif support) | [View Solution](./Algorithmic/Steganography/) |
| 55 | Web Page Crawler | [View Solution](./Algorithmic/Web%20Page%20Crawler/) |
| 56 | Password Generator (Let User Choose Options) | [View Solution](./Algorithmic/PassGen/) |
| 57 | Vigenère cipher encryption/decryption | [View Solution](./Algorithmic/Vigniere%20Cipher/) |
| 58 | Game Of Life | [View Solution](./Algorithmic/Game%20of%20life/) |
| 59 | Caesar Cipher Cracker | [View Solution](./Algorithmic/Caesar%20Cipher/) |
| 60 | Dijkstra's Algorithm | [View Solution](./Algorithmic/Djikstra/) |
| 61 | ROT 13 | [View Solution](./Algorithmic/ROT%2013/) |
| 62 | Program that displays MBR Contents | [View Solution](./Algorithmic/MBR/) |
| 63 | Random Name Picker | [View Solution](./Algorithmic/Random%20Name%20Picker/) |
| 64 | Encrypt/Decrypt Text: Implement at least one from <http://rumkin.com/tools/cipher/collection> | [View Solution](./Algorithmic/Rumkin%20Ciphers/) |
| 65 | Youtube To MP3 | [View Solution](./Algorithmic/ytmp3/) |
| 66 | Text to Hexadecimal/Binary | [View Solution](./Algorithmic/basic%20text%20encoding/) |
| 67 | Calculate the first 1 000 digits of pi iteratively | [View Solution](./Algorithmic/1000%20Digits%20of%20Pi/) |
| 68 | Sierpinski Triangle | [View Solution](./Algorithmic/Sierpinski/) |
| 69 | Mandelbrot Set | [View Solution](./Algorithmic/Mandelbrot%20Set/) |
| 134 | Ulam Spiral | [View Solution](./Algorithmic/Ulam%20Spiral/) |

### Artificial Intelligence

| # | Challenge | Status |
| --- | --------- | ------ |
| 70 | OpenAI Gym Project | Not Yet |
| 71 | AI for Roguelikes | Not Yet |
| 72 | Sudoku/n-Puzzle Solver using A* algorithm | [View Solution](./Artificial%20Intelligence/Sudoku/) |
| 73 | Connect-4 AI Player using Alpha-Beta Pruning | [View Solution](./Artificial%20Intelligence/Connect4/) |
| 74 | Basic Neural Network - Simulate individual neurons and their connections | [View Solution](./Artificial%20Intelligence/Basic%20Neural%20Network/) |
| 75 | Real Neural Network - Implement a basic feed-forward neural network using matrices for entire layers along with matrix operations for computations. | Not Yet |
| 76 | Convolutional Neural Network: Implement a convolutional N.N. for a handwritten digit recognition test on MNIST dataset (Use TensorFlow Theano etc...) | Not Yet |
| 77 | Convolutional Neural Network: Implement your own convolutional neural network for handwritten digit recognition test on MNIST Dataset (Without TensorFlow Theano etc...) | Not Yet |

### Emulation/Modeling

| # | Challenge | Status |
| --- | --------- | ------ |
| 91 | Chip - 8 Emulator (Hard Mode: Cached Interpreter. Fuck You: Dynamic Recompiler use dynarec/jit library) | Not Yet |
| 92 | Double Pendulum Simulation | Not Yet |
| 93 | Constructive Solid Geometry | Not Yet |
| 94 | Ray Tracer | Not Yet |
| 95 | Real-Time Fast Fourier Transform Spectrum Visualizer | Not Yet |
| 96 | Generate a Complimentary Color from any input color | [View Solution](./Emulation/CompColor/) |
| 97 | Generate a 5-Color Scheme from the most dominant tones in any image | [View Solution](./Emulation/5%20color%20scheme/) |
| 98 | General Lambert's-Problem Solver (At least it's not rocket science... Oh wait it actually is) | Not Yet |
| 99 | TI-86 Emulator (Bonus: Include the Option to Create Programs) | Not Yet |
| 100 | N-Body Simulator with particles having a certain mass and radius depending on the mass that merge if they collide (Bonus: Include a GUI where you can place particles) | Not Yet |
| 101 | Eulerian Path | [View Solution](./Emulation/EulerianPath/) |
| 102 | Draw a spinning 3D Cube | [View Solution](./Emulation/SpinnyCube/) |
| 103 | Cellular Textures | [View Solution](./Emulation/CellularTextures/) |
| 145 | ASCII Digital Clock | [View Solution](./Emulation/ASCII_Clock/) |

### Games

| # | Challenge | Status |
| --- | --------- | ------ |
| 104 | Knight's Tour | [View Solution](./Games/Knight%20Tour/) |
<<<<<<< HEAD
| 105 | Monster Raising/Breeding Simulator | [View Solution](./Games/Monster%20Raising/) |
| 106 | Tetris | Not Yet |
=======
| 105 | Monster Raising/Breeding Simulator | Not Yet |
| 106 | Tetris | [View Solution](./Games/Tetris/) |
>>>>>>> eef51ab6
| 107 | Snake | [View Solution](./Games/Snake/) |
| 108 | Pipe Dreams | Not Yet |
| 109 | Pac Man With Different Behaviors for each ghost | Not Yet |
| 110 | Dragon Quest / Basic RPG Engine | Not Yet |
| 111 | Rock Paper Scissors | [View Solution](./Games/RPS/) |
| 112 | First-Person Engine in OpenGL (Walking Looking Around Jumping on Obstacles) (BONUS: VR Compatibility) | Not Yet |
| 113 | Shuffle a Deck of Cards (Include a Visualization) | [View Solution](./Games/Shuffle/) |
| 114 | Simulate a game of Tag using a multi-agent system | Not Yet |
| 115 | Wolfenstein Clone (FPS two-dimensional map that appears to be 3-D) (If you need a starting point search for bisquit's video about DOOM-like Engines) | Not Yet |
| 116 | Scorched Earth Clone | Not Yet |
| 117 | Minesweeper | [View Solution](./Games/Minesweeper/) |
| 118 | An Audio/Visual 64KB Demonstration | Not Yet |
| 119 | Sudoku | [View Solution](./Games/Sudoku/) |
| 120 | Danmaku (Bullet Hell) Engine | Not Yet |
| 121 | Roguelike Engine/Dungeon Generator | Not Yet |
| 122 | Design a Game Engine in Unity | Not Yet |
| 123 | Yahtzee | [View Solution](./Games/Yahtzee/) |
| 124 | Oil Panic | Not Yet |
| 125 | Chess | Not Yet |
| 126 | Go (No AI Necessary) | Not Yet |
| 127 | Connect Four | [View Solution](./Games/Connect4/) |
| 128 | Mastermind | Not Yet |
| 129 | Missile Command Game | Not Yet |
| 130 | Tron | Not Yet |
| 131 | Breakout | Not Yet |
| 132 | Simon | [View Solution](./Games/Simon/) |

## Highlights

This repository includes several scripts with graphical user interfaces (GUIs) and algorithm visualizations. Here are a few highlights:

### GUI Applications

| Tool                              | Command                                                                 |
| --------------------------------- | ----------------------------------------------------------------------- |
| PDF Metadata Tagger               | `python "Practical/PDF Tagger/pdftag_gui.py"`                           |
| Image to ASCII Art Converter      | `python "Practical/ImgToASCII/convert_gui.py"`                          |
| Multi-threaded Port Scanner       | `python "Practical/Port Scanner/scanner_gui.py"`                        |
| Radix Base Converter              | `python "Practical/Radix Base Converter/radix_gui.py"`                  |
| Markov Chain Sentence Generator   | `python "Practical/Markov Chain Sentence Generator/mcsg_gui.py"`        |
| Seam Carving Image Resizer        | `python "Practical/Seam Carving/resize_gui.py"`                         |

### Algorithm Visualizations

| Visualization                   | Command                                                                 |
| ------------------------------- | ----------------------------------------------------------------------- |
| Dijkstra's Shortest Path        | `python "Algorithmic/Djikstra/dijkstra_visualizer.py" --start A`        |
| Towers of Hanoi                 | `python "Algorithmic/Towers of Hanoi/ToH_visualizer.py" 4`              |
| Character Frequency             | `python "Algorithmic/Character Counter/charcount_visualizer.py" -t "hello world"` |

## Further Learning

For those hungry for more, here are some excellent resources to continue your journey.

### Recommended Reading

* Knuth: *The Art of Computer Programming*
* Skiena: *The Algorithm Design Manual*
* Cormen et al: *Introduction to Algorithms*
* Russel: *Artificial Intelligence: A Modern Approach*
* Abelson: *Structure and Interpretation of Computer Programs*

### More Challenges

* [HackerRank](https://www.hackerrank.com)
* [CodeChef](https://www.codechef.com)
* [CodeFights](https://www.codefights.com)
* [Project Euler](https://www.projecteuler.net)
* [Rosetta Code](https://www.rosettacode.org)
* [CodeAbbey](https://www.codeabbey.com)
* [CodingBat](https://www.codingbat.com)
* [Programming Praxis](https://www.programmingpraxis.com)

---

## Repository Usage Guide

This section provides a practical, execution-focused overview so new contributors (or you on a fresh machine) can get from clone → running examples quickly.

### 1. Environment Setup

PowerShell (Windows):

```pwsh
git clone https://github.com/saintwithataint/Pro-g-rammingChallenges4.git
cd Pro-g-rammingChallenges4
python -m venv .venv
. .venv/Scripts/Activate.ps1
pip install -r requirements.txt
```

If you only want a subset (e.g., just run the imageboard or seam carving), install that folder's own `requirements.txt` instead of the root.

### 2. Dependency Strategy

* Root `requirements.txt` = superset, categorized (web, imaging, analysis, visualization).
* Folder-level `requirements.txt` files (e.g. `Practical/`, `Emulation/`) are leaner.
* Heavy/optional libs (plotly, vpython, scikit-learn, colour-science) can be skipped unless you need those features.
* Future improvement: adopt `pyproject.toml` with extras (e.g. `pip install .[imageboard]`).

### 3. At-a-Glance Tool Categories

| Domain | Example Scripts | Key Deps | Typical Command |
|--------|-----------------|----------|-----------------|
| Web App | Imageboard | Flask, Pillow | `python "Practical/Imageboard/imageboard.py" --help` |
| Image Processing | Seam Carving | opencv-python, numpy | `python "Practical/Seam Carving/resize.py" in.jpg --width -100 -o out.jpg` |
| Visualization | 5 Color Scheme | numpy, matplotlib, scikit-learn | `python "Emulation/5 color scheme/5cs.py" img.jpg --k 5 --show` |
| Data / Geo | IP Tracking Visualization | requests, pandas, plotly | `python "Practical/IP Tracking visualization/trackip.py" ips.txt --html map.html` |
| CLI Utility | Radix Converter | (stdlib) | `python "Practical/Radix Base Converter/radix.py" 1a --from 16 --to 2` |
| Text / ASCII | ASCII Clock | (stdlib) | `python "Emulation/ASCII_Clock/ClockSynced.py" --refresh 0.2` |
| Math / Vectors | Vector Product | matplotlib | `python "Practical/Vector Product/vector.py" cross 1,0,0 0,1,0` |
| PDF Metadata | PDF Tagger | pypdf | `python "Practical/PDF Tagger/pdftag.py" doc.pdf --add key=value` |
| Networking Scan | Port Scanner | (stdlib) | `python "Practical/Port Scanner/scanner.py" 192.168.1.10 --top 100` |
| Markov Text | Markov Chain | (stdlib) | `python "Practical/Markov Chain Sentence Generator/mcsg.py" corpus.txt --sentences 3` |

### 4. Common Options & Patterns

* Most Python scripts expose `--help` for argument details.
* Image tools usually accept `--out` or `-o` for output file specification.
* Long-running tasks often support interruption with Ctrl+C (graceful cleanup implemented where applicable).
* Some GUIs are mirrored by a CLI variant (e.g. `resize.py` vs `resize_gui.py`).
* Optional dependencies are imported inside `try/except` blocks; absence results in reduced functionality, not crashes.

### 5. Recommended Minimal Installs Per Interest

| Interest | Install Command |
|----------|-----------------|
| Web + Images | `pip install Flask Pillow` |
| Algorithm Visualizers | (typically stdlib) |
| Image Resizing / Seam Carving | `pip install opencv-python numpy Pillow` |
| Palette & Color Tools | `pip install numpy Pillow matplotlib scikit-learn` |
| PDF Tagging | `pip install pypdf` |
| Geo/IP Visualization | `pip install requests pandas plotly tqdm` |
| 3D Cube (VPython) | `pip install vpython` |

### 6. Quick Smoke Test Script (Optional)

You can verify key imports with a short one-liner:

```pwsh
python - <<'PY'
import importlib, sys
mods = ["flask","PIL","numpy","cv2","matplotlib","plotly","pandas","pypdf"]
for m in mods:
    try:
        importlib.import_module(m)
        print(f"[OK] {m}")
    except Exception as e:
        print(f"[MISS] {m}: {e.__class__.__name__}: {e}")
PY
```

### 7. Troubleshooting Quick Reference

| Issue | Cause | Fix |
|-------|-------|-----|
| `ImportError: cv2` | OpenCV not installed | `pip install opencv-python` |
| `No module named plotly` | Plotly omitted | `pip install plotly` |
| Pillow missing WEBP | Extra codecs absent | `pip install Pillow[webp]` |
| GUI window invisible | Running headless | Use CLI version or run locally |
| `OSError: [Errno ...] image file truncated` | Corrupt input image | Re-download / validate file |

### 8. Next Steps / Improvements

* Introduce `pyproject.toml` with extras: `imageboard`, `visual`, `ml`, `geo`.
* Add `pytest` smoke tests (import + `--help` execution) to CI.
* Provide a unified launcher (`python tools.py list` / `run <tool>`).
* Add Dockerfile for the imageboard deployment scenario.
* Generate HTML index page summarizing runnable tools.

---

If you’d like help implementing any of these improvements next, open an issue or continue the session here.<|MERGE_RESOLUTION|>--- conflicted
+++ resolved
@@ -223,13 +223,13 @@
 | # | Challenge | Status |
 | --- | --------- | ------ |
 | 104 | Knight's Tour | [View Solution](./Games/Knight%20Tour/) |
-<<<<<<< HEAD
+
 | 105 | Monster Raising/Breeding Simulator | [View Solution](./Games/Monster%20Raising/) |
 | 106 | Tetris | Not Yet |
-=======
+
 | 105 | Monster Raising/Breeding Simulator | Not Yet |
 | 106 | Tetris | [View Solution](./Games/Tetris/) |
->>>>>>> eef51ab6
+
 | 107 | Snake | [View Solution](./Games/Snake/) |
 | 108 | Pipe Dreams | Not Yet |
 | 109 | Pac Man With Different Behaviors for each ghost | Not Yet |
