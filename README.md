--- conflicted
+++ resolved
@@ -263,13 +263,13 @@
 | 127 | Connect Four | [View Solution](./Games/Connect4/) |
 | 128 | Mastermind | Not Yet |
 | 129 | Missile Command Game | Not Yet |
-<<<<<<< HEAD
+
 | 130 | Tron | [View Solution](./Games/Tron/) |
 | 131 | Breakout | Not Yet |
-=======
+
 | 130 | Tron | Not Yet |
 | 131 | Breakout | [View Solution](./Games/Breakout/) |
->>>>>>> 4a5cc089
+
 | 132 | Simon | [View Solution](./Games/Simon/) |
 
 ## Highlights
