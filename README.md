
# Pro-g-ramming Challenges 4

[![Wakatime badge](https://wakatime.com/badge/github/saintwithataint/Pro-g-rammingChallenges4.svg)](https://wakatime.com/badge/github/saintwithataint/Pro-g-rammingChallenges4)

Welcome to the fourth iteration of my programming challenges repository! This project is a personal journey of learning and implementing various programming challenges, spanning different categories and difficulty levels.

## About This Project

This repository is a collection of solutions to a wide array of programming problems, inspired by the `/g/` programming challenges list. The goal is to learn new languages, explore different programming paradigms, and build a portfolio of work. Whether you're a beginner looking for inspiration or an experienced developer curious about different problem-solving approaches, you'll find something of interest here.

The solutions are organized by category and difficulty, making it easy to navigate and find what you're looking for. Many of the projects are implemented in multiple languages to showcase different ways of solving the same problem.

## How to Contribute (A Guide for New Developers)

While this is a personal project, the principles behind it are universal. If you're starting your own journey of programming challenges, here's a guide to help you get the most out of it:

1. **Understand the Problem:** Before writing a single line of code, do your research. Draw diagrams, write out the logic, and break the problem down into smaller pieces. If a problem seems too easy, think about how you can add more features or complexity.
2. **Implement a Solution:** Start with a language you're comfortable with to get a working solution first. Don't worry about writing perfect code on the first try. The goal is to get it working, then you can refactor and improve it.
3. **Test Your Code:** Think about how your code might fail. Write test cases to cover different scenarios and edge cases. Find bugs, fix them, and document your process.
4. **Re-implement and Explore:** Once you have a solid solution, try implementing it in a new language. Experiment with different algorithms, data structures, and programming styles. This is a great way to deepen your understanding and expand your skills.
5. **Never Stop Learning:** Keep challenging yourself. Contribute to open source, start new projects, and keep building your portfolio.

## Challenges

### Practical

| # | Challenge | Status |
| --- | --------- | ------ |
| 1 | Download Manager | [View Solution](./Practical/Download%20Manager/) |
| 2 | Make an elastic producer/consumer task queue. | [View Solution](./Practical/Producer%20Consumer/) |
| 3 | IRC Client | [View Solution](./Practical/IRC%20Client/) |
| 4 | Markov Chain Sentence Generator (Include Shitposting Capabilities) | [View Solution](./Practical/Markov%20Chain%20Sentence%20Generator/) |
| 5 | English Sentence Parser that Points to the Context of a Sentence | [View Solution](./Practical/Context%20Pointer/) |
<<<<<<< HEAD
| 6 | MIDI Player + Editor | Not Yet |
| 7 | Stock Market Simulator Using Yahoo Spreadsheet Data | [View Solution](./Practical/Stock%20Market%20Simulator/) |
=======
| 6 | MIDI Player + Editor | [View Solution](./Practical/MIDI%20Player%20Editor/) |
| 7 | Stock Market Simulator Using Yahoo Spreadsheet Data | Not Yet |
>>>>>>> db45c272
| 8 | Parametric/Graphic Equalizer for .wav files (Make it real-time) | Not Yet |
| 9 | Graphing Calculator (BONUS: Graph the Function's Derivatives) | [View Solution](./Practical/Graphing%20Calculator/) |
| 10 | To-Do List Application (Web app or CLI) | [View Solution](./Practical/ToDoList-CLI/) |
| 11 | Verlet Integration (Verlet Cloth) | Not Yet |
| 12 | TCP/UDP Chat Server + Client | Not Yet |
| 13 | Music Streaming | Not Yet |
| 14 | Shazam | Not Yet |
| 15 | Chatbot (with conversation retention) | Not Yet |
| 16 | Curses Text Editor (with Emacs /Vim Keybindings) | Not Yet |
| 17 | Paint Clone | [View Solution](./Practical/Paint/) |
| 18 | Image to ASCII Art | [View Solution](./Practical/ImgToASCII/) |
| 19 | Booru (Image Board) Image Downloader | [View Solution](./Practical/Booru%20Imageboard%20Downloader/) |
| 20 | Image Converter | Not Yet |
| 21 | ID3 Reader | Not Yet |
| 22 | Sound Synthesis (Sine square sawtooth etc...) ("Fuck You" mode: Realtime MIDI Playback with Custom instruments) | Not Yet |
| 23 | C++ IDE Plugin for Sublime/Atom (Auto-Complete Go-To Symbol Declaration and Definition using Clang's AST) | Not Yet |
| 24 | Simple Version Control supporting checkout commit (with commit message) unlocking and per-file configuration of number of revisions kept | Not Yet |
| 25 | Imageboard (Imagine vichan) | Not Yet |
| 26 | Password Manager | Not Yet |
| 27 | Create a Torrent Client (CLI or GUI) | Not Yet |
| 28 | Booru Client | Not Yet |
| 29 | Key Press Bot | Not Yet |
| 30 | IP/URL Obsucrification (<http://www.pc-help.org/obscure.htm>) | Not Yet |
| 31 | Radix Base Converter (Given a radix base convert it to decimal) | [View Solution](./Practical/Radix%20Base%20Converter/) |
| 32 | Chan aggregator (Let's user view various boards from different 'chans') (Bonus: Add 4ChanX and Archiving Functionality) | Not Yet |
| 33 | Encrypt a File and Upload it online | Not Yet |
| 34 | Make a Text Editor that autosaves and includes the date in the filename | [View Solution](./Practical/AutoSave%20Text%20Editor/) |
| 35 | Create an HSV Color Representation | [View Solution](./Practical/HSV%20color%20wheel/) |
| 36 | Window Manager | Not Yet |
| 37 | Basic Relational Database Software (SQL Support Handle Relationships Focus on Efficiency) | Not Yet |
| 38 | Pixel Editor | Not Yet |
| 39 | Trivial File Transfer Protocol (TFTP): Allow a client to put a file onto a remote host | Not Yet |
| 40 | Markdown (HTML/XML) Editor | Not Yet |
| 41 | IP Tracking Visualization | [View Solution](./Practical/IP%20Tracking%20visualization/) |
| 42 | Port Scanner | [View Solution](./Practical/Port%20Scanner/) |
| 43 | Old School Demo Effect (Plasma Tunnel Scrollers Zoomers etc...) | Not Yet |
| 135 | Bellman-Ford Simulation with at least Five Vertices | Not Yet |
| 136 | Matrix Arithmetic | Not Yet |
| 137 | File Compression Utility (Make it GUI) | Not Yet |
| 138 | PDF Tagger | [View Solution](./Practical/PDF%20Tagger/) |
| 139 | Nonogram Generator and Solver | Not Yet |
| 140 | Calculate Dot and Cross Product of Two Vectors | [View Solution](./Practical/Vector%20Product/) |
| 141 | Bismuth Fractal | [View Solution](./Practical/Bismuth%20Fractal/) |
| 142 | Seam Carving | [View Solution](./Practical/Seam%20Carving/) |
| 143 | Bayesian Filter | [View Solution](./Practical/Bayesian%20Filter/) |
| 144 | WMS viewer that isn't web based | Not Yet |

> The IRC client depends only on Python 3.10+ standard-library modules (`asyncio`, `ssl`, `argparse`, `logging`).

### Algorithmic

| # | Challenge | Status |
| --- | --------- | ------ |
| 44 | Fizzbuzz (BONUS: In Assembly) | [View Solution](./Algorithmic/FizzBuzz/) |
| 45 | RPN Calculator | [View Solution](./Algorithmic/RPN%20Calculator/) |
| 46 | Counts occurrences of characters in a Given String (include support for unicode characters) | [View Solution](./Algorithmic/Character%20Counter/) |
| 47 | Towers of Hanoi | [View Solution](./Algorithmic/Towers%20of%20Hanoi/) |
| 48 | Music Visualizer | [View Solution](./Algorithmic/Music%20Visualizer/) |
| 49 | Unicode Converter (Support for UTF-8 16LE 32LE and 32BE) | [View Solution](./Algorithmic/basic%20text%20encoding/) |
| 50 | Calculate the first (n) digits of pi | [View Solution](./Algorithmic/Digits%20of%20Pi/) |
| 51 | Least Squares Fitting Algorithm | [View Solution](./Algorithmic/Least%20Squares%20Fitting/) |
| 52 | Given an Array of Stocks's values over time find the period of time where the stocks could have made the most money | [View Solution](./Algorithmic/Stock%20Prices/) |
| 53 | Highest Prime Factor Calculator | [View Solution](./Algorithmic/Highest%20prime%20factor/) |
| 54 | Hide and Extract Data in images (Basic Steganography) (Bonus: Include .gif support) | [View Solution](./Algorithmic/Steganography/) |
| 55 | Web Page Crawler | [View Solution](./Algorithmic/Web%20Page%20Crawler/) |
| 56 | Password Generator (Let User Choose Options) | [View Solution](./Algorithmic/PassGen/) |
| 57 | VignÃ©re cipher encryption/decryption | [View Solution](./Algorithmic/Vigniere%20Cipher/) |
| 58 | Game Of Life | [View Solution](./Algorithmic/Game%20of%20life/) |
| 59 | Caesar Cipher Cracker | [View Solution](./Algorithmic/Caesar%20Cipher/) |
| 60 | Dijkstra's Algorithm | [View Solution](./Algorithmic/Djikstra/) |
| 61 | ROT 13 | [View Solution](./Algorithmic/ROT%2013/) |
| 62 | Program that displays MBR Contents | [View Solution](./Algorithmic/MBR/) |
| 63 | Random Name Picker | [View Solution](./Algorithmic/Random%20Name%20Picker/) |
| 64 | Encrypt/Decrypt Text: Implement at least one from <http://rumkin.com/tools/cipher/collection> | [View Solution](./Algorithmic/Rumkin%20Ciphers/) |
| 65 | Youtube To MP3 | [View Solution](./Algorithmic/ytmp3/) |
| 66 | Text to Hexadecimal/Binary | [View Solution](./Algorithmic/basic%20text%20encoding/) |
| 67 | Calculate the first 1 000 digits of pi iteratively | [View Solution](./Algorithmic/1000%20Digits%20of%20Pi/) |
| 68 | Sierpinski Triangle | [View Solution](./Algorithmic/Sierpinski/) |
| 69 | Mandlebrot Set | [View Solution](./Algorithmic/Mandelbrot%20Set/) |
| 134 | Ulam Spiral | [View Solution](./Algorithmic/Ulam%20Spiral/) |

### Artificial Intelligence

| # | Challenge | Status |
| --- | --------- | ------ |
| 70 | OpenAl Gym Project | Not Yet |
| 71 | Al for Roguelikes | Not Yet |
| 72 | Sudoku/n-Puzzle Solver using A* algorithm | [View Solution](./Artificial%20Intelligence/Sudoku/) |
| 73 | Connect-4 Al Player using Alpha-Beta Pruning | [View Solution](./Artificial%20Intelligence/Connect4/) |
| 74 | Basic Neural Network - Simulate individual neurons and their connections | [View Solution](./Artificial%20Intelligence/Basic%20Neural%20Network/) |
| 75 | Real Neural Network - Implement a basic feed-forward neural network using matrices for entire layers along with matrix operations for computations. | Not Yet |
| 76 | Convolutional Neural Network: Implement a convolutional N.N. for a handwritten digit recognition test on MNIST dataset (Use TensorFlow Theano etc...) | Not Yet |
| 77 | Convolutional Neural Network: Implement your own convolutional neural network for handwritten digit recognition test on MNIST Dataset (Without TensorFlow Theano etc...) | Not Yet |

### Emulation/Modeling

| # | Challenge | Status |
| --- | --------- | ------ |
| 91 | Chip - 8 Emulator (Hard Mode: Cached Interpreter. Fuck You: Dynamic Recompiler use dynarec/jit library) | Not Yet |
| 92 | Double Pendulum Simulation | Not Yet |
| 93 | Constructive Solid Geometry | Not Yet |
| 94 | Ray Tracer | Not Yet |
| 95 | Real-Time Fast Fourier Transform Spectrum Visualizer | Not Yet |
| 96 | Generate a Complimentary Color from any input color | [View Solution](./Emulation/CompColor/) |
| 97 | Generate a 5-Color Scheme from the most dominant tones in any image | [View Solution](./Emulation/5%20color%20scheme/) |
| 98 | General Lambert's-Problem Solver (At least it's not rocket science... Oh wait it actually is) | Not Yet |
| 99 | TI-86 Emulator (Bonus: Include the Option to Create Programs) | Not Yet |
| 100 | N-Body Simulator with particles having a certain mass and radius depending on the mass that merge if they collide (Bonus: Include a GUI where you can place particles) | Not Yet |
| 101 | Eulerian Path | [View Solution](./Emulation/EulerianPath/) |
| 102 | Draw a spinning 3D Cube | [View Solution](./Emulation/SpinnyCube/) |
| 103 | Cellular Textures | [View Solution](./Emulation/CellularTextures/) |
| 145 | ASCII Digital Clock | [View Solution](./Emulation/ASCII_Clock/) |

### Games

| # | Challenge | Status |
| --- | --------- | ------ |
| 104 | Knight's Tour | [View Solution](./Games/Knight%20Tour/) |
| 105 | Monster Raising/Breeding Simulator | Not Yet |
| 106 | Tetris | Not Yet |
| 107 | Snake | [View Solution](./Games/Snake/) |
| 108 | Pipe Dreams | Not Yet |
| 109 | Pac Man With Different Behaviors for each ghost | Not Yet |
| 110 | Dragon Quest / Basic RPG Engine | Not Yet |
| 111 | Rock Paper Scissors | [View Solution](./Games/RPS/) |
| 112 | First-Person Engine in OpenGL (Walking Looking Around Jumping on Obstacles) (BONUS: VR Compatibility) | Not Yet |
| 113 | Shuffle a Deck of Cards (Include a Visualization) | [View Solution](./Games/Shuffle/) |
| 114 | Simulate a game of Tag using a multi-agent system | Not Yet |
| 115 | Wolfenstein Clone (FPS two-dimensional map that appears to be 3-D) (If you need a starting point search for bisquit's video about DOOM-like Engines) | Not Yet |
| 116 | Scorched Earth Clone | Not Yet |
| 117 | Minesweeper | [View Solution](./Games/Minesweeper/) |
| 118 | An Audio/Visual 64KB Demonstration | Not Yet |
| 119 | Sudoku | [View Solution](./Games/Sudoku/) |
| 120 | Danmaku (Bullet Hell) Engine | Not Yet |
| 121 | Roguelike Engine/Dungeon Generator | Not Yet |
| 122 | Design a Game Engine in Unity | Not Yet |
| 123 | Yahtzee | [View Solution](./Games/Yahtzee/) |
| 124 | Oil Panic | Not Yet |
| 125 | Chess | Not Yet |
| 126 | Go (No AI Necessary) | Not Yet |
| 127 | Connect Four | [View Solution](./Games/Connect4/) |
| 128 | Mastermind | Not Yet |
| 129 | Missile Command Game | Not Yet |
| 130 | Tron | Not Yet |
| 131 | Breakout | Not Yet |
| 132 | Simon | [View Solution](./Games/Simon/) |

## Highlights

This repository includes several scripts with graphical user interfaces (GUIs) and algorithm visualizations. Here are a few highlights:

### GUI Applications

| Tool                              | Command                                                                 |
| --------------------------------- | ----------------------------------------------------------------------- |
| PDF Metadata Tagger               | `python "Practical/PDF Tagger/pdftag_gui.py"`                           |
| Image to ASCII Art Converter      | `python "Practical/ImgToASCII/convert_gui.py"`                          |
| Multi-threaded Port Scanner       | `python "Practical/Port Scanner/scanner_gui.py"`                        |
| Radix Base Converter              | `python "Practical/Radix Base Converter/radix_gui.py"`                  |
| Markov Chain Sentence Generator   | `python "Practical/Markov Chain Sentence Generator/mcsg_gui.py"`        |
| Seam Carving Image Resizer        | `python "Practical/Seam Carving/resize_gui.py"`                         |

### Algorithm Visualizations

| Visualization                   | Command                                                                 |
| ------------------------------- | ----------------------------------------------------------------------- |
| Dijkstra's Shortest Path        | `python "Algorithmic/Djikstra/dijkstra_visualizer.py" --start A`        |
| Towers of Hanoi                 | `python "Algorithmic/Towers of Hanoi/ToH_visualizer.py" 4`              |
| Character Frequency             | `python "Algorithmic/Character Counter/charcount_visualizer.py" -t "hello world"` |

## Further Learning

For those hungry for more, here are some excellent resources to continue your journey.

### Recommended Reading

* Knuth: *The Art of Computer Programming*
* Skiena: *The Algorithm Design Manual*
* Cormen et al: *Introduction to Algorithms*
* Russel: *Artificial Intelligence: A Modern Approach*
* Abelson: *Structure and Interpretation of Computer Programs*

### More Challenges

* [HackerRank](https://www.hackerrank.com)
* [CodeChef](https://www.codechef.com)
* [CodeFights](https://www.codefights.com)
* [Project Euler](https://www.projecteuler.net)
* [Rosetta Code](https://www.rosettacode.org)
* [CodeAbbey](https://www.codeabbey.com)
* [CodingBat](https://www.codingbat.com)
* [Programming Praxis](https://www.programmingpraxis.com)

---

## Repository Usage Guide

This section provides a practical, execution-focused overview so new contributors (or you on a fresh machine) can get from clone → running examples quickly.

### 1. Environment Setup

PowerShell (Windows):

```pwsh
git clone https://github.com/saintwithataint/Pro-g-rammingChallenges4.git
cd Pro-g-rammingChallenges4
python -m venv .venv
. .venv/Scripts/Activate.ps1
pip install -r requirements.txt
```

If you only want a subset (e.g., just run the imageboard or seam carving), install that folder's own `requirements.txt` instead of the root.

### 2. Dependency Strategy

* Root `requirements.txt` = superset, categorized (web, imaging, analysis, visualization).
* Folder-level `requirements.txt` files (e.g. `Practical/`, `Emulation/`) are leaner.
* Heavy/optional libs (plotly, vpython, scikit-learn, colour-science) can be skipped unless you need those features.
* Future improvement: adopt `pyproject.toml` with extras (e.g. `pip install .[imageboard]`).

### 3. At-a-Glance Tool Categories

| Domain | Example Scripts | Key Deps | Typical Command |
|--------|-----------------|----------|-----------------|
| Web App | Imageboard | Flask, Pillow | `python "Practical/Imageboard/imageboard.py" --help` |
| Image Processing | Seam Carving | opencv-python, numpy | `python "Practical/Seam Carving/resize.py" in.jpg --width -100 -o out.jpg` |
| Visualization | 5 Color Scheme | numpy, matplotlib, scikit-learn | `python "Emulation/5 color scheme/5cs.py" img.jpg --k 5 --show` |
| Data / Geo | IP Tracking Visualization | requests, pandas, plotly | `python "Practical/IP Tracking visualization/trackip.py" ips.txt --html map.html` |
| CLI Utility | Radix Converter | (stdlib) | `python "Practical/Radix Base Converter/radix.py" 1a --from 16 --to 2` |
| Text / ASCII | ASCII Clock | (stdlib) | `python "Emulation/ASCII_Clock/ClockSynced.py" --refresh 0.2` |
| Math / Vectors | Vector Product | matplotlib | `python "Practical/Vector Product/vector.py" cross 1,0,0 0,1,0` |
| PDF Metadata | PDF Tagger | pypdf | `python "Practical/PDF Tagger/pdftag.py" doc.pdf --add key=value` |
| Networking Scan | Port Scanner | (stdlib) | `python "Practical/Port Scanner/scanner.py" 192.168.1.10 --top 100` |
| Markov Text | Markov Chain | (stdlib) | `python "Practical/Markov Chain Sentence Generator/mcsg.py" corpus.txt --sentences 3` |

### 4. Common Options & Patterns

* Most Python scripts expose `--help` for argument details.
* Image tools usually accept `--out` or `-o` for output file specification.
* Long-running tasks often support interruption with Ctrl+C (graceful cleanup implemented where applicable).
* Some GUIs are mirrored by a CLI variant (e.g. `resize.py` vs `resize_gui.py`).
* Optional dependencies are imported inside `try/except` blocks; absence results in reduced functionality, not crashes.

### 5. Recommended Minimal Installs Per Interest

| Interest | Install Command |
|----------|-----------------|
| Web + Images | `pip install Flask Pillow` |
| Algorithm Visualizers | (typically stdlib) |
| Image Resizing / Seam Carving | `pip install opencv-python numpy Pillow` |
| Palette & Color Tools | `pip install numpy Pillow matplotlib scikit-learn` |
| PDF Tagging | `pip install pypdf` |
| Geo/IP Visualization | `pip install requests pandas plotly tqdm` |
| 3D Cube (VPython) | `pip install vpython` |

### 6. Quick Smoke Test Script (Optional)

You can verify key imports with a short one-liner:

```pwsh
python - <<'PY'
import importlib, sys
mods = ["flask","PIL","numpy","cv2","matplotlib","plotly","pandas","pypdf"]
for m in mods:
    try:
        importlib.import_module(m)
        print(f"[OK] {m}")
    except Exception as e:
        print(f"[MISS] {m}: {e.__class__.__name__}: {e}")
PY
```

### 7. Troubleshooting Quick Reference

| Issue | Cause | Fix |
|-------|-------|-----|
| `ImportError: cv2` | OpenCV not installed | `pip install opencv-python` |
| `No module named plotly` | Plotly omitted | `pip install plotly` |
| Pillow missing WEBP | Extra codecs absent | `pip install Pillow[webp]` |
| GUI window invisible | Running headless | Use CLI version or run locally |
| `OSError: [Errno ...] image file truncated` | Corrupt input image | Re-download / validate file |

### 8. Next Steps / Improvements

* Introduce `pyproject.toml` with extras: `imageboard`, `visual`, `ml`, `geo`.
* Add `pytest` smoke tests (import + `--help` execution) to CI.
* Provide a unified launcher (`python tools.py list` / `run <tool>`).
* Add Dockerfile for the imageboard deployment scenario.
* Generate HTML index page summarizing runnable tools.

---

If you’d like help implementing any of these improvements next, open an issue or continue the session here.<|MERGE_RESOLUTION|>--- conflicted
+++ resolved
@@ -32,13 +32,13 @@
 | 3 | IRC Client | [View Solution](./Practical/IRC%20Client/) |
 | 4 | Markov Chain Sentence Generator (Include Shitposting Capabilities) | [View Solution](./Practical/Markov%20Chain%20Sentence%20Generator/) |
 | 5 | English Sentence Parser that Points to the Context of a Sentence | [View Solution](./Practical/Context%20Pointer/) |
-<<<<<<< HEAD
+
 | 6 | MIDI Player + Editor | Not Yet |
 | 7 | Stock Market Simulator Using Yahoo Spreadsheet Data | [View Solution](./Practical/Stock%20Market%20Simulator/) |
-=======
+
 | 6 | MIDI Player + Editor | [View Solution](./Practical/MIDI%20Player%20Editor/) |
 | 7 | Stock Market Simulator Using Yahoo Spreadsheet Data | Not Yet |
->>>>>>> db45c272
+
 | 8 | Parametric/Graphic Equalizer for .wav files (Make it real-time) | Not Yet |
 | 9 | Graphing Calculator (BONUS: Graph the Function's Derivatives) | [View Solution](./Practical/Graphing%20Calculator/) |
 | 10 | To-Do List Application (Web app or CLI) | [View Solution](./Practical/ToDoList-CLI/) |
