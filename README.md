
# Pro-g-ramming Challenges 4

[![Wakatime badge](https://wakatime.com/badge/github/saintwithataint/Pro-g-rammingChallenges4.svg)](https://wakatime.com/badge/github/saintwithataint/Pro-g-rammingChallenges4)

Welcome to the fourth iteration of my programming challenges repository! This project is a personal journey of learning and implementing various programming challenges, spanning different categories and difficulty levels.

## About This Project

This repository is a collection of solutions to a wide array of programming problems, inspired by the `/g/` programming challenges list. The goal is to learn new languages, explore different programming paradigms, and build a portfolio of work. Whether you're a beginner looking for inspiration or an experienced developer curious about different problem-solving approaches, you'll find something of interest here.

The solutions are organized by category and difficulty, making it easy to navigate and find what you're looking for. Many of the projects are implemented in multiple languages to showcase different ways of solving the same problem.

## Progress

<progress value="100" max="131"></progress>

**Overall:** 100 / 131 challenges completed (76.3%).

| Category | Completed | Total | Progress |
| --- | --- | --- | --- |
| Practical | 53 | 53 | 100% |
| Algorithmic | 27 | 27 | 100% |
| Artificial Intelligence | 4 | 8 | 50.0% |
| Emulation/Modeling | 6 | 14 | 42.9% |
| Games | 11 | 29 | 37.9% |

_Progress counts are generated from the actual solution folders in the repository (see tables below)._ 

## How to Contribute (A Guide for New Developers)

While this is a personal project, the principles behind it are universal. If you're starting your own journey of programming challenges, here's a guide to help you get the most out of it:

1. **Understand the Problem:** Before writing a single line of code, do your research. Draw diagrams, write out the logic, and break the problem down into smaller pieces. If a problem seems too easy, think about how you can add more features or complexity.
2. **Implement a Solution:** Start with a language you're comfortable with to get a working solution first. Don't worry about writing perfect code on the first try. The goal is to get it working, then you can refactor and improve it.
3. **Test Your Code:** Think about how your code might fail. Write test cases to cover different scenarios and edge cases. Find bugs, fix them, and document your process.
4. **Re-implement and Explore:** Once you have a solid solution, try implementing it in a new language. Experiment with different algorithms, data structures, and programming styles. This is a great way to deepen your understanding and expand your skills.
5. **Never Stop Learning:** Keep challenging yourself. Contribute to open source, start new projects, and keep building your portfolio.

## Using pyproject.toml

The repository now ships a `pyproject.toml` so you can install challenge stacks as editable extras.

1. **Create a virtual environment** (recommended):
   ```bash
   python -m venv .venv
   source .venv/bin/activate  # PowerShell: .venv\Scripts\Activate.ps1
   ```
2. **Install the extras you need**:
   ```bash
   python -m pip install -e .[practical]
   python -m pip install -e .[algorithmic]
   ```
   Combine extras (e.g., `.[practical,visual]`) or grab everything with `.[all]`.
3. **Run scripts/tests** directly from the repo. Editable installs keep your checkout in sync with the environment.

| Extra | Covers | Highlights |
| ----- | ------ | ---------- |
| `practical` | `Practical/` utilities, desktop apps, and web tools | Flask imageboard, Streamlit dashboards, Seam Carving, Shazam clone |
| `algorithmic` | `Algorithmic/` problem set helpers | Steganography, stock analysis, crawler tooling |
| `visual` | Visualization add-ons used across categories | Matplotlib demos, colour-science palettes, VPython spinny cube, FFT spectrum analyzer |
| `audio` | Audio processing stacks | WAV equalizer, Shazam clone, music streaming |
| `games` | Python games in `Games/` | Sudoku solver, Simon, Oil Panic tribute |
| `ai` | `Artificial Intelligence/` demos | A* Sudoku, Connect4 AI, neural network |
| `web` | HTTP and dashboard helpers | Imageboard, IP tracking, web crawlers |
| `desktop` | GUI/automation conveniences | Window manager, key press bot, Tk front-ends |
| `markdown` | Markdown Editor stack | Live preview, HTML export |
| `geo` | Geospatial helpers | WMS viewer, map projections |
| `media` | Download/encoding helpers | YouTube to MP3 workflows |
| `security` | Crypto utilities | Password manager, encrypted upload |
| `documents` | PDF tooling | PDF Tagger |
| `midi` | MIDI pipeline | MIDI player/editor, synth tools |
| `developer` | Repo test/lint helpers | pytest, ruff, mypy |

See the category READMEs for per-project suggestions; each now points back to these extras.

## Streamlit deployment keep-alive workflow

The repository includes a GitHub Actions workflow at `.github/workflows/keep-streamlit-alive.yml` that pings the deployed Streamlit app on a schedule. The job runs hourly to keep the hosted instance warm and also supports manual runs so maintainers can verify that the endpoint is still responding.

### Configure the `STREAMLIT_PING_URL` secret

1. In GitHub, open **Settings → Secrets and variables → Actions** for this repository.
2. Add a new repository secret named `STREAMLIT_PING_URL` that contains the fully qualified URL of the Streamlit deployment (e.g., `https://example.streamlit.app/`).
3. Save the secret; the workflow will automatically read the value when it runs on its hourly schedule.

### Manually test the keep-alive workflow

1. Navigate to **Actions → Keep Streamlit deployment alive** in GitHub.
2. Click **Run workflow** to launch it on demand. You may leave the `target_url` field blank to use the `STREAMLIT_PING_URL` secret, or provide a one-off URL for testing.
3. Review the workflow run logs to ensure the keep-alive request succeeded.

## Challenges

### Practical

| # | Challenge | Status |
| --- | --------- | ------ |
| 1 | Download Manager | [View Solution](./Practical/Download%20Manager/) |
| 2 | Make an elastic producer/consumer task queue. | [View Solution](./Practical/Producer%20Consumer/) |
| 3 | IRC Client | [View Solution](./Practical/IRC%20Client/) |
| 4 | Markov Chain Sentence Generator (Include Shitposting Capabilities) | [View Solution](./Practical/Markov%20Chain%20Sentence%20Generator/) |
| 5 | English Sentence Parser that Points to the Context of a Sentence | [View Solution](./Practical/Context%20Pointer/) |
| 6 | MIDI Player + Editor | [View Solution](./Practical/MIDI%20Player%20Editor/) |
| 7 | Stock Market Simulator Using Yahoo Spreadsheet Data | [View Solution](./Practical/Stock%20Market%20Simulator/) |
| 8 | Parametric/Graphic Equalizer for .wav files (Make it real-time) | [View Solution](./Practical/WAV%20Equalizer/) |
| 9 | Graphing Calculator (BONUS: Graph the Function's Derivatives) | [View Solution](./Practical/Graphing%20Calculator/) |
| 10 | To-Do List Application (Web app or CLI) | [View Solution](./Practical/ToDoList-CLI/) |
| 11 | Verlet Integration (Verlet Cloth) | [View Solution](./Practical/Verlet%20Cloth/) |
| 12 | TCP/UDP Chat Server + Client | [View Solution](./Practical/Chat%20Server%20Client/) |
| 13 | Music Streaming | [View Solution](./Practical/Music%20Streaming/) |
| 14 | Shazam | [View Solution](./Practical/Shazam%20Clone/) |
| 15 | Chatbot (with conversation retention) | [View Solution](./Practical/Chatbot/) |
| 16 | Curses Text Editor (with Emacs /Vim Keybindings) | [View Solution](./Practical/Curses%20Text%20Editor/) |
| 17 | Paint Clone | [View Solution](./Practical/Paint/) |
| 18 | Image to ASCII Art | [View Solution](./Practical/ImgToASCII/) |
| 19 | Booru (Image Board) Image Downloader | [View Solution](./Practical/Booru%20Imageboard%20Downloader/) |
| 20 | Image Converter | [View Solution](./Practical/Image%20Converter/) |
| 21 | ID3 Reader | [View Solution](./Practical/ID3%20Reader/) |
| 22 | Sound Synthesis (Sine square sawtooth etc...) ("Fuck You" mode: Realtime MIDI Playback with Custom instruments) | [View Solution](./Practical/Sound%20Synthesis/) |
| 23 | C++ IDE Plugin for Sublime/Atom (Auto-Complete Go-To Symbol Declaration and Definition using Clang's AST) | [View Solution](./Practical/C++%20IDE%20Plugin/) |
| 24 | Simple Version Control supporting checkout commit (with commit message) unlocking and per-file configuration of number of revisions kept | [View Solution](./Practical/Simple%20VCS/) |
| 25 | Imageboard (Imagine vichan) | [View Solution](./Practical/Imageboard/) |
| 26 | Password Manager | [View Solution](./Practical/Password%20Manager/) |
| 27 | Create a Torrent Client (CLI or GUI) | [View Solution](./Practical/Torrent%20Client/) |
| 28 | Booru Client | [View Solution](./Practical/Booru%20Client/) |
| 29 | Key Press Bot | [View Solution](./Practical/Key%20Press%20Bot/) |
| 30 | IP/URL Obsucrification (<http://www.pc-help.org/obscure.htm>) | [View Solution](./Practical/IP%20URL%20Obscurifier/) |
| 31 | Radix Base Converter (Given a radix base convert it to decimal) | [View Solution](./Practical/Radix%20Base%20Converter/) |
| 32 | Chan aggregator (Let's user view various boards from different 'chans') (Bonus: Add 4ChanX and Archiving Functionality) | [View Solution](./Practical/Chan%20Aggregator/) |
| 33 | Encrypt a File and Upload it online | [View Solution](./Practical/Encrypted%20Upload/) |
| 34 | Make a Text Editor that autosaves and includes the date in the filename | [View Solution](./Practical/AutoSave%20Text%20Editor/) |
| 35 | Create an HSV Color Representation | [View Solution](./Practical/HSV%20color%20wheel/) |
| 36 | Window Manager | [View Solution](./Practical/Window%20Manager/) |
| 37 | Basic Relational Database Software (SQL Support Handle Relationships Focus on Efficiency) | [View Solution](./Practical/Relational%20DB/) |
| 38 | Pixel Editor | [View Solution](./Practical/Pixel%20Editor/) |
| 39 | Trivial File Transfer Protocol (TFTP): Allow a client to put a file onto a remote host | [View Solution](./Practical/TFTP%20Tool/) |
| 40 | Markdown (HTML/XML) Editor | [View Solution](./Practical/Markdown%20Editor/) |
| 41 | IP Tracking Visualization | [View Solution](./Practical/IP%20Tracking%20visualization/) |
| 42 | Port Scanner | [View Solution](./Practical/Port%20Scanner/) |
| 43 | Old School Demo Effect (Plasma Tunnel Scrollers Zoomers etc...) | [View Solution](./Practical/Old%20School%20cringe/) |
| 135 | Bellman-Ford Simulation with at least Five Vertices | [View Solution](./Practical/Bellman%20Ford%20Simulation/) |
| 136 | Matrix Arithmetic | [View Solution](./Practical/Matrix%20Arithmetic/) |
| 137 | File Compression Utility (Make it GUI) | [View Solution](./Practical/File%20Compression%20Utility/) |
| 138 | PDF Tagger | [View Solution](./Practical/PDF%20Tagger/) |
| 139 | Nonogram Generator and Solver | [View Solution](./Practical/Nonogram%20Solver/) |
| 140 | Calculate Dot and Cross Product of Two Vectors | [View Solution](./Practical/Vector%20Product/) |
| 141 | Bismuth Fractal | [View Solution](./Practical/Bismuth%20Fractal/) |
| 142 | Seam Carving | [View Solution](./Practical/Seam%20Carving/) |
| 143 | Bayesian Filter | [View Solution](./Practical/Bayesian%20Filter/) |
| 144 | WMS viewer that isn't web based | [View Solution](./Practical/WMS%20Viewer/) |

> The IRC client depends only on Python 3.10+ standard-library modules (`asyncio`, `ssl`, `argparse`, `logging`).

> **Security notice:** The encrypted upload utility in this repository is educational. Review the [project documentation](./Practical/Encrypted%20Upload/README.md) before using it with sensitive information and ensure keys, manifests, and remote endpoints are secured.

### Algorithmic

| # | Challenge | Status |
| --- | --------- | ------ |
| 44 | Fizzbuzz (BONUS: In Assembly) | [View Solution](./Algorithmic/FizzBuzz/) |
| 45 | RPN Calculator | [View Solution](./Algorithmic/RPN%20Calculator/) |
| 46 | Counts occurrences of characters in a Given String (include support for unicode characters) | [View Solution](./Algorithmic/Character%20Counter/) |
| 47 | Towers of Hanoi | [View Solution](./Algorithmic/Towers%20of%20Hanoi/) |
| 48 | Music Visualizer | [View Solution](./Algorithmic/Music%20Visualizer/) |
| 49 | Unicode Converter (Support for UTF-8 16LE 32LE and 32BE) | [View Solution](./Algorithmic/basic%20text%20encoding/) |
| 50 | Calculate the first (n) digits of pi | [View Solution](./Algorithmic/Digits%20of%20Pi/) |
| 51 | Least Squares Fitting Algorithm | [View Solution](./Algorithmic/Least%20Squares%20Fitting/) |
| 52 | Given an Array of Stocks's values over time find the period of time where the stocks could have made the most money | [View Solution](./Algorithmic/Stock%20Prices/) |
| 53 | Highest Prime Factor Calculator | [View Solution](./Algorithmic/Highest%20prime%20factor/) |
| 54 | Hide and Extract Data in images (Basic Steganography) (Bonus: Include .gif support) | [View Solution](./Algorithmic/Steganography/) |
| 55 | Web Page Crawler | [View Solution](./Algorithmic/Web%20Page%20Crawler/) |
| 56 | Password Generator (Let User Choose Options) | [View Solution](./Algorithmic/PassGen/) |
| 57 | Vigenère cipher encryption/decryption | [View Solution](./Algorithmic/Vigniere%20Cipher/) |
| 58 | Game Of Life | [View Solution](./Algorithmic/Game%20of%20life/) |
| 59 | Caesar Cipher Cracker | [View Solution](./Algorithmic/Caesar%20Cipher/) |
| 60 | Dijkstra's Algorithm | [View Solution](./Algorithmic/Djikstra/) |
| 61 | ROT 13 | [View Solution](./Algorithmic/ROT%2013/) |
| 62 | Program that displays MBR Contents | [View Solution](./Algorithmic/MBR/) |
| 63 | Random Name Picker | [View Solution](./Algorithmic/Random%20Name%20Picker/) |
| 64 | Encrypt/Decrypt Text: Implement at least one from <http://rumkin.com/tools/cipher/collection> | [View Solution](./Algorithmic/Rumkin%20Ciphers/) |
| 65 | Youtube To MP3 | [View Solution](./Algorithmic/ytmp3/) |
| 66 | Text to Hexadecimal/Binary | [View Solution](./Algorithmic/basic%20text%20encoding/) |
| 67 | Calculate the first 1 000 digits of pi iteratively | [View Solution](./Algorithmic/1000%20Digits%20of%20Pi/) |
| 68 | Sierpinski Triangle | [View Solution](./Algorithmic/Sierpinski/) |
| 69 | Mandelbrot Set | [View Solution](./Algorithmic/Mandelbrot%20Set/) |
| 134 | Ulam Spiral | [View Solution](./Algorithmic/Ulam%20Spiral/) |

### Artificial Intelligence

| # | Challenge | Status |
| --- | --------- | ------ |
<<<<<<< HEAD
| 70 | OpenAI Gym Project | [View Solution](./Artificial%20Intelligence/OpenAI%20Gym/) |
| 71 | AI for Roguelikes | Not Yet |
=======
| 70 | OpenAI Gym Project | Not Yet |
| 71 | AI for Roguelikes | [View Solution](./Artificial%20Intelligence/AI%20Roguelike/) |
>>>>>>> 20385d53
| 72 | Sudoku/n-Puzzle Solver using A* algorithm | [View Solution](./Artificial%20Intelligence/Sudoku/) |
| 73 | Connect-4 AI Player using Alpha-Beta Pruning | [View Solution](./Artificial%20Intelligence/Connect4/) |
| 74 | Basic Neural Network - Simulate individual neurons and their connections | [View Solution](./Artificial%20Intelligence/Basic%20Neural%20Network/) |
| 75 | Real Neural Network - Implement a basic feed-forward neural network using matrices for entire layers along with matrix operations for computations. | [View Solution](./Artificial%20Intelligence/Real%20Neural%20Network/) |
| 76 | Convolutional Neural Network: Implement a convolutional N.N. for a handwritten digit recognition test on MNIST dataset (Use TensorFlow Theano etc...) | Not Yet |
| 77 | Convolutional Neural Network: Implement your own convolutional neural network for handwritten digit recognition test on MNIST Dataset (Without TensorFlow Theano etc...) | [View Solution](./Artificial%20Intelligence/CNN_Scratch/) |

#### OpenAI Gym DQN Trainer

Reinforcement learning experiments now live in [`Artificial Intelligence/OpenAI Gym/`](./Artificial%20Intelligence/OpenAI%20Gym/).
The folder ships a reproducible CartPole DQN baseline built on Stable-Baselines3 with command-line
flags for training and evaluation, checkpointing, deterministic seeding, and a binary-free heuristic for quick checks.

```bash
# Create an environment and install the AI stack (Gymnasium + Stable-Baselines3 + Torch)
python -m venv .venv
source .venv/bin/activate  # Windows: .venv\Scripts\Activate.ps1
python -m pip install -e .[ai]

# Train for 80k timesteps and save checkpoints/models under the project folder
python "Artificial Intelligence/OpenAI Gym/train.py" --mode train \
    --total-timesteps 80000 \
    --checkpoint-dir "Artificial Intelligence/OpenAI Gym/checkpoints" \
    --model-path "Artificial Intelligence/OpenAI Gym/models/dqn_cartpole"

# Quickly sanity-check the heuristic CartPole controller used in tests
python - <<'PY'
from runpy import run_path

module_globals = run_path('Artificial Intelligence/OpenAI Gym/policies.py')
policy = module_globals['cartpole_balance_policy']()
print('Policy action for zero-state:', policy([0, 0, 0.05, 0]))
PY
```

### Emulation/Modeling

| # | Challenge | Status |
| --- | --------- | ------ |
| 91 | Chip - 8 Emulator (Hard Mode: Cached Interpreter. Fuck You: Dynamic Recompiler use dynarec/jit library) | [View Solution](./Emulation/Chip8/) |
| 92 | Double Pendulum Simulation | Not Yet |
| 93 | Constructive Solid Geometry | [View Solution](./Emulation/ConstructiveSolidGeometry/) |
| 94 | Ray Tracer | Not Yet |
| 95 | Real-Time Fast Fourier Transform Spectrum Visualizer | [View Solution](./Emulation/FFTSpectrum/) |
| 96 | Generate a Complimentary Color from any input color | [View Solution](./Emulation/CompColor/) |
| 97 | Generate a 5-Color Scheme from the most dominant tones in any image | [View Solution](./Emulation/5%20color%20scheme/) |
| 98 | General Lambert's-Problem Solver (At least it's not rocket science... Oh wait it actually is) | [View Solution](./Emulation/LambertsProblem/) |
| 99 | TI-86 Emulator (Bonus: Include the Option to Create Programs) | Not Yet |
| 100 | N-Body Simulator with particles having a certain mass and radius depending on the mass that merge if they collide (Bonus: Include a GUI where you can place particles) | [View Solution](./Emulation/NBodySimulator/) |
| 101 | Eulerian Path | [View Solution](./Emulation/EulerianPath/) |
| 102 | Draw a spinning 3D Cube | [View Solution](./Emulation/SpinnyCube/) |
| 103 | Cellular Textures | [View Solution](./Emulation/CellularTextures/) |
| 145 | ASCII Digital Clock | [View Solution](./Emulation/ASCII_Clock/) |

### Games

| # | Challenge | Status |
| --- | --------- | ------ |
| 104 | Knight's Tour | [View Solution](./Games/Knight%20Tour/) |

| 105 | Monster Raising/Breeding Simulator | [View Solution](./Games/Monster%20Raising/) |
| 106 | Tetris | Not Yet |

| 105 | Monster Raising/Breeding Simulator | Not Yet |
| 106 | Tetris | [View Solution](./Games/Tetris/) |

| 107 | Snake | [View Solution](./Games/Snake/) |

| 108 | Pipe Dreams | Not Yet |
| 109 | Pac Man With Different Behaviors for each ghost | [View Solution](./Games/Pacman/) |

| 108 | Pipe Dreams | [View Solution](./Games/Pipe%20Dreams/) |
| 109 | Pac Man With Different Behaviors for each ghost | Not Yet |

| 110 | Dragon Quest / Basic RPG Engine | Not Yet |
| 111 | Rock Paper Scissors | [View Solution](./Games/RPS/) |
| 112 | First-Person Engine in OpenGL (Walking Looking Around Jumping on Obstacles) (BONUS: VR Compatibility) | Not Yet |
| 113 | Shuffle a Deck of Cards (Include a Visualization) | [View Solution](./Games/Shuffle/) |
| 114 | Simulate a game of Tag using a multi-agent system | Not Yet |
| 115 | Wolfenstein Clone (FPS two-dimensional map that appears to be 3-D) (If you need a starting point search for bisquit's video about DOOM-like Engines) | [View Solution](./Games/WolfensteinClone/) |
| 116 | Scorched Earth Clone | [View Solution](./Games/ScorchedEarth/) |
| 117 | Minesweeper | [View Solution](./Games/Minesweeper/) |
| 118 | An Audio/Visual 64KB Demonstration | [View Solution](./Games/64kDemo/) |
| 119 | Sudoku | [View Solution](./Games/Sudoku/) |
| 120 | Danmaku (Bullet Hell) Engine | Not Yet |

| 121 | Roguelike Engine/Dungeon Generator | [View Solution](./Games/Roguelike/) |
| 122 | Design a Game Engine in Unity | Not Yet |

| 121 | Roguelike Engine/Dungeon Generator | Not Yet |
| 122 | Design a Game Engine in Unity | [View Solution](./Games/UnityEngine/) |

| 123 | Yahtzee | [View Solution](./Games/Yahtzee/) |


| 124 | Oil Panic | [View Solution](./Games/OilPanic/) |

| 124 | Oil Panic | Not Yet |


| 125 | Chess | Not Yet |
| 126 | Go (No AI Necessary) | [View Solution](./Games/Go/) |

| 125 | Chess | [View Solution](./Games/Chess/) |
| 126 | Go (No AI Necessary) | Not Yet |

| 127 | Connect Four | [View Solution](./Games/Connect4/) |
| 128 | Mastermind | Not Yet |

| 129 | Missile Command Game | [View Solution](./Games/MissileCommand/) |
| 130 | Tron | Not Yet |

| 129 | Missile Command Game | Not Yet |

| 130 | Tron | [View Solution](./Games/Tron/) |





| 131 | Breakout | Not Yet |

| 130 | Tron | Not Yet |
| 131 | Breakout | [View Solution](./Games/Breakout/) |

| 132 | Simon | [View Solution](./Games/Simon/) |

## Highlights

This repository includes several scripts with graphical user interfaces (GUIs) and algorithm visualizations. Here are a few highlights:

### GUI Applications

| Tool                              | Command                                                                 |
| --------------------------------- | ----------------------------------------------------------------------- |
| PDF Metadata Tagger               | `python "Practical/PDF Tagger/pdftag_gui.py"`                           |
| Image to ASCII Art Converter      | `python "Practical/ImgToASCII/convert_gui.py"`                          |
| Multi-threaded Port Scanner       | `python "Practical/Port Scanner/scanner_gui.py"`                        |
| Radix Base Converter              | `python "Practical/Radix Base Converter/radix_gui.py"`                  |
| Markov Chain Sentence Generator   | `python "Practical/Markov Chain Sentence Generator/mcsg_gui.py"`        |
| Seam Carving Image Resizer        | `python "Practical/Seam Carving/resize_gui.py"`                         |

### Algorithm Visualizations

| Visualization                   | Command                                                                 |
| ------------------------------- | ----------------------------------------------------------------------- |
| Dijkstra's Shortest Path        | `python "Algorithmic/Djikstra/dijkstra_visualizer.py" --start A`        |
| Towers of Hanoi                 | `python "Algorithmic/Towers of Hanoi/ToH_visualizer.py" 4`              |
| Character Frequency             | `python "Algorithmic/Character Counter/charcount_visualizer.py" -t "hello world"` |

## Further Learning

For those hungry for more, here are some excellent resources to continue your journey.

### Recommended Reading

* Knuth: *The Art of Computer Programming*
* Skiena: *The Algorithm Design Manual*
* Cormen et al: *Introduction to Algorithms*
* Russel: *Artificial Intelligence: A Modern Approach*
* Abelson: *Structure and Interpretation of Computer Programs*

### More Challenges

* [HackerRank](https://www.hackerrank.com)
* [CodeChef](https://www.codechef.com)
* [CodeFights](https://www.codefights.com)
* [Project Euler](https://www.projecteuler.net)
* [Rosetta Code](https://www.rosettacode.org)
* [CodeAbbey](https://www.codeabbey.com)
* [CodingBat](https://www.codingbat.com)
* [Programming Praxis](https://www.programmingpraxis.com)

---

## Repository Usage Guide

This section provides a practical, execution-focused overview so new contributors (or you on a fresh machine) can get from clone → running examples quickly.

### 1. Environment Setup

PowerShell (Windows):

```pwsh
git clone https://github.com/saintwithataint/Pro-g-rammingChallenges4.git
cd Pro-g-rammingChallenges4
python -m venv .venv
. .venv/Scripts/Activate.ps1
pip install -r requirements.txt
```

If you only want a subset (e.g., just run the imageboard or seam carving), install that folder's own `requirements.txt` instead of the root.

### 2. Dependency Strategy

* Root `requirements.txt` = superset, categorized (web, imaging, analysis, visualization).
* Folder-level `requirements.txt` files (e.g. `Practical/`, `Emulation/`) are leaner.
* Heavy/optional libs (plotly, vpython, scikit-learn, colour-science) can be skipped unless you need those features.
* Future improvement: adopt `pyproject.toml` with extras (e.g. `pip install .[imageboard]`).

### 3. At-a-Glance Tool Categories

| Domain | Example Scripts | Key Deps | Typical Command |
|--------|-----------------|----------|-----------------|
| Web App | Imageboard | Flask, Pillow | `python "Practical/Imageboard/imageboard.py" --help` |
| Image Processing | Seam Carving | opencv-python, numpy | `python "Practical/Seam Carving/resize.py" in.jpg --width -100 -o out.jpg` |
| Visualization | 5 Color Scheme | numpy, matplotlib, scikit-learn | `python "Emulation/5 color scheme/5cs.py" img.jpg --k 5 --show` |
| Data / Geo | IP Tracking Visualization | requests, pandas, plotly | `python "Practical/IP Tracking visualization/trackip.py" ips.txt --html map.html` |
| CLI Utility | Radix Converter | (stdlib) | `python "Practical/Radix Base Converter/radix.py" 1a --from 16 --to 2` |
| Text / ASCII | ASCII Clock | (stdlib) | `python "Emulation/ASCII_Clock/ClockSynced.py" --refresh 0.2` |
| Math / Vectors | Vector Product | matplotlib | `python "Practical/Vector Product/vector.py" cross 1,0,0 0,1,0` |
| PDF Metadata | PDF Tagger | pypdf | `python "Practical/PDF Tagger/pdftag.py" doc.pdf --add key=value` |
| Networking Scan | Port Scanner | (stdlib) | `python "Practical/Port Scanner/scanner.py" 192.168.1.10 --top 100` |
| Markov Text | Markov Chain | (stdlib) | `python "Practical/Markov Chain Sentence Generator/mcsg.py" corpus.txt --sentences 3` |

### 4. Common Options & Patterns

* Most Python scripts expose `--help` for argument details.
* Image tools usually accept `--out` or `-o` for output file specification.
* Long-running tasks often support interruption with Ctrl+C (graceful cleanup implemented where applicable).
* Some GUIs are mirrored by a CLI variant (e.g. `resize.py` vs `resize_gui.py`).
* Optional dependencies are imported inside `try/except` blocks; absence results in reduced functionality, not crashes.

### 5. Recommended Minimal Installs Per Interest

| Interest | Install Command |
|----------|-----------------|
| Web + Images | `pip install Flask Pillow` |
| Algorithm Visualizers | (typically stdlib) |
| Image Resizing / Seam Carving | `pip install opencv-python numpy Pillow` |
| Palette & Color Tools | `pip install numpy Pillow matplotlib scikit-learn` |
| PDF Tagging | `pip install pypdf` |
| Geo/IP Visualization | `pip install requests pandas plotly tqdm` |
| 3D Cube (VPython) | `pip install vpython` |

### 6. Quick Smoke Test Script (Optional)

You can verify key imports with a short one-liner:

```pwsh
python - <<'PY'
import importlib, sys
mods = ["flask","PIL","numpy","cv2","matplotlib","plotly","pandas","pypdf"]
for m in mods:
    try:
        importlib.import_module(m)
        print(f"[OK] {m}")
    except Exception as e:
        print(f"[MISS] {m}: {e.__class__.__name__}: {e}")
PY
```

Run the repository's automated CLI smoke tests when you want to ensure
`--help` continues to execute successfully across the command-line tools:

```bash
pytest tests/test_cli_help.py
```

If you add a new GUI-only program (or a script that needs network access or
large optional dependencies), include its relative path in the
`SKIP_PATTERNS` dictionary in `tests/test_cli_help.py` along with a short
reason. The test module treats each entry as a prefix, so adding
`"Games"` skips the entire games tree, while a specific file path affects
just that script.

### 7. Troubleshooting Quick Reference

| Issue | Cause | Fix |
|-------|-------|-----|
| `ImportError: cv2` | OpenCV not installed | `pip install opencv-python` |
| `No module named plotly` | Plotly omitted | `pip install plotly` |
| Pillow missing WEBP | Extra codecs absent | `pip install Pillow[webp]` |
| GUI window invisible | Running headless | Use CLI version or run locally |
| `OSError: [Errno ...] image file truncated` | Corrupt input image | Re-download / validate file |

### 8. Running Tests Locally

To mirror the automated checks:

1. Install the developer and practical extras in editable mode so intra-repo imports work the same way as CI:

   ```bash
   python -m pip install --upgrade pip
   python -m pip install -e .[developer,practical]
   ```

2. From the repository root, run the full test suite:

   ```bash
   pytest
   ```

   The included `pytest.ini` sets `PYTHONPATH=.` so tests in `Practical/Imageboard/tests` and `Algorithmic/MBR` resolve local modules without extra flags.

3. If you need to replicate the imageboard tests manually, export the environment variables they expect before invoking the app or running individual tests:

   ```bash
   export IMAGEBOARD_DATA_DIR=$(mktemp -d)
   export IMAGEBOARD_SECRET_KEY=testing-secret
   export IMAGEBOARD_ADMIN_PASSWORD=letmein
   ```

### 9. Next Steps / Improvements

* Introduce `pyproject.toml` with extras: `imageboard`, `visual`, `ml`, `geo`.
* Add `pytest` smoke tests (import + `--help` execution) to CI.
* Provide a unified launcher (`python tools.py list` / `run <tool>`).
* Add Dockerfile for the imageboard deployment scenario.
* Generate HTML index page summarizing runnable tools.

---

If you’d like help implementing any of these improvements next, open an issue or continue the session here.<|MERGE_RESOLUTION|>--- conflicted
+++ resolved
@@ -190,13 +190,8 @@
 
 | # | Challenge | Status |
 | --- | --------- | ------ |
-<<<<<<< HEAD
-| 70 | OpenAI Gym Project | [View Solution](./Artificial%20Intelligence/OpenAI%20Gym/) |
-| 71 | AI for Roguelikes | Not Yet |
-=======
 | 70 | OpenAI Gym Project | Not Yet |
 | 71 | AI for Roguelikes | [View Solution](./Artificial%20Intelligence/AI%20Roguelike/) |
->>>>>>> 20385d53
 | 72 | Sudoku/n-Puzzle Solver using A* algorithm | [View Solution](./Artificial%20Intelligence/Sudoku/) |
 | 73 | Connect-4 AI Player using Alpha-Beta Pruning | [View Solution](./Artificial%20Intelligence/Connect4/) |
 | 74 | Basic Neural Network - Simulate individual neurons and their connections | [View Solution](./Artificial%20Intelligence/Basic%20Neural%20Network/) |
