
# Pro-g-ramming Challenges 4

[![Wakatime badge](https://wakatime.com/badge/github/saintwithataint/Pro-g-rammingChallenges4.svg)](https://wakatime.com/badge/github/saintwithataint/Pro-g-rammingChallenges4)

Welcome to the fourth iteration of my programming challenges repository! This project is a personal journey of learning and implementing various programming challenges, spanning different categories and difficulty levels.

## About This Project

This repository is a collection of solutions to a wide array of programming problems, inspired by the `/g/` programming challenges list. The goal is to learn new languages, explore different programming paradigms, and build a portfolio of work. Whether you're a beginner looking for inspiration or an experienced developer curious about different problem-solving approaches, you'll find something of interest here.

The solutions are organized by category and difficulty, making it easy to navigate and find what you're looking for. Many of the projects are implemented in multiple languages to showcase different ways of solving the same problem.

## How to Contribute (A Guide for New Developers)

While this is a personal project, the principles behind it are universal. If you're starting your own journey of programming challenges, here's a guide to help you get the most out of it:

1. **Understand the Problem:** Before writing a single line of code, do your research. Draw diagrams, write out the logic, and break the problem down into smaller pieces. If a problem seems too easy, think about how you can add more features or complexity.
2. **Implement a Solution:** Start with a language you're comfortable with to get a working solution first. Don't worry about writing perfect code on the first try. The goal is to get it working, then you can refactor and improve it.
3. **Test Your Code:** Think about how your code might fail. Write test cases to cover different scenarios and edge cases. Find bugs, fix them, and document your process.
4. **Re-implement and Explore:** Once you have a solid solution, try implementing it in a new language. Experiment with different algorithms, data structures, and programming styles. This is a great way to deepen your understanding and expand your skills.
5. **Never Stop Learning:** Keep challenging yourself. Contribute to open source, start new projects, and keep building your portfolio.

## Challenges

### Practical

| # | Challenge | Status |
| --- | --------- | ------ |
| 1 | Download Manager | [View Solution](./Practical/Download%20Manager/) |
| 2 | Make an elastic producer/consumer task queue. | [View Solution](./Practical/Producer%20Consumer/) |
| 3 | IRC Client | [View Solution](./Practical/IRC%20Client/) |
| 4 | Markov Chain Sentence Generator (Include Shitposting Capabilities) | [View Solution](./Practical/Markov%20Chain%20Sentence%20Generator/) |
| 5 | English Sentence Parser that Points to the Context of a Sentence | [View Solution](./Practical/Context%20Pointer/) |
| 6 | MIDI Player + Editor | Not Yet |
| 7 | Stock Market Simulator Using Yahoo Spreadsheet Data | [View Solution](./Practical/Stock%20Market%20Simulator/) |
| 6 | MIDI Player + Editor | [View Solution](./Practical/MIDI%20Player%20Editor/) |
| 7 | Stock Market Simulator Using Yahoo Spreadsheet Data | Not Yet |
| 8 | Parametric/Graphic Equalizer for .wav files (Make it real-time) | Not Yet |
| 9 | Graphing Calculator (BONUS: Graph the Function's Derivatives) | [View Solution](./Practical/Graphing%20Calculator/) |
| 10 | To-Do List Application (Web app or CLI) | [View Solution](./Practical/ToDoList-CLI/) |
| 11 | Verlet Integration (Verlet Cloth) | [View Solution](./Practical/Verlet%20Cloth/) |
| 12 | TCP/UDP Chat Server + Client | Not Yet |
| 13 | Music Streaming | [View Solution](./Practical/Music%20Streaming/) |
| 14 | Shazam | Not Yet |
| 15 | Chatbot (with conversation retention) | [View Solution](./Practical/Chatbot/) |
| 14 | Shazam | [View Solution](./Practical/Shazam%20Clone/) |
| 15 | Chatbot (with conversation retention) | Not Yet |
| 16 | Curses Text Editor (with Emacs /Vim Keybindings) | Not Yet |
| 17 | Paint Clone | [View Solution](./Practical/Paint/) |
| 18 | Image to ASCII Art | [View Solution](./Practical/ImgToASCII/) |
| 19 | Booru (Image Board) Image Downloader | [View Solution](./Practical/Booru%20Imageboard%20Downloader/) |
| 20 | Image Converter | Not Yet |
| 21 | ID3 Reader | Not Yet |
| 22 | Sound Synthesis (Sine square sawtooth etc...) ("Fuck You" mode: Realtime MIDI Playback with Custom instruments) | Not Yet |
<<<<<<< HEAD
| 23 | C++ IDE Plugin for Sublime/Atom (Auto-Complete Go-To Symbol Declaration and Definition using Clang's AST) | Not Yet |
| 24 | Simple Version Control supporting checkout commit (with commit message) unlocking and per-file configuration of number of revisions kept | [View Solution](./Practical/Simple%20VCS/) |
=======
| 23 | C++ IDE Plugin for Sublime/Atom (Auto-Complete Go-To Symbol Declaration and Definition using Clang's AST) | [View Solution](./Practical/C++%20IDE%20Plugin/) |
| 24 | Simple Version Control supporting checkout commit (with commit message) unlocking and per-file configuration of number of revisions kept | Not Yet |
>>>>>>> 69ced359
| 25 | Imageboard (Imagine vichan) | Not Yet |
| 26 | Password Manager | Not Yet |
| 27 | Create a Torrent Client (CLI or GUI) | Not Yet |
| 28 | Booru Client | [View Solution](./Practical/Booru%20Client/) |
| 29 | Key Press Bot | Not Yet |
| 28 | Booru Client | Not Yet |
| 29 | Key Press Bot | [View Solution](./Practical/Key%20Press%20Bot/) |
| 30 | IP/URL Obsucrification (<http://www.pc-help.org/obscure.htm>) | Not Yet |
| 31 | Radix Base Converter (Given a radix base convert it to decimal) | [View Solution](./Practical/Radix%20Base%20Converter/) |
| 32 | Chan aggregator (Let's user view various boards from different 'chans') (Bonus: Add 4ChanX and Archiving Functionality) | Not Yet |
| 33 | Encrypt a File and Upload it online | [View Solution](./Practical/Encrypted%20Upload/) |
| 34 | Make a Text Editor that autosaves and includes the date in the filename | [View Solution](./Practical/AutoSave%20Text%20Editor/) |
| 35 | Create an HSV Color Representation | [View Solution](./Practical/HSV%20color%20wheel/) |
| 36 | Window Manager | Not Yet |
| 37 | Basic Relational Database Software (SQL Support Handle Relationships Focus on Efficiency) | Not Yet |
| 38 | Pixel Editor | [View Solution](./Practical/Pixel%20Editor/) |
| 39 | Trivial File Transfer Protocol (TFTP): Allow a client to put a file onto a remote host | Not Yet |
| 38 | Pixel Editor | Not Yet |
| 39 | Trivial File Transfer Protocol (TFTP): Allow a client to put a file onto a remote host | [View Solution](./Practical/TFTP%20Tool/) |
| 40 | Markdown (HTML/XML) Editor | Not Yet |
| 39 | Trivial File Transfer Protocol (TFTP): Allow a client to put a file onto a remote host | Not Yet |
| 40 | Markdown (HTML/XML) Editor | [View Solution](./Practical/Markdown%20Editor/) |
| 41 | IP Tracking Visualization | [View Solution](./Practical/IP%20Tracking%20visualization/) |
| 42 | Port Scanner | [View Solution](./Practical/Port%20Scanner/) |
| 43 | Old School Demo Effect (Plasma Tunnel Scrollers Zoomers etc...) | Not Yet |
| 135 | Bellman-Ford Simulation with at least Five Vertices | [View Solution](./Practical/Bellman%20Ford%20Simulation/) |
| 136 | Matrix Arithmetic | Not Yet |
| 137 | File Compression Utility (Make it GUI) | [View Solution](./Practical/File%20Compression%20Utility/) |
| 136 | Matrix Arithmetic | [View Solution](./Practical/Matrix%20Arithmetic/) |
| 137 | File Compression Utility (Make it GUI) | Not Yet |
| 138 | PDF Tagger | [View Solution](./Practical/PDF%20Tagger/) |
| 139 | Nonogram Generator and Solver | Not Yet |
| 140 | Calculate Dot and Cross Product of Two Vectors | [View Solution](./Practical/Vector%20Product/) |
| 141 | Bismuth Fractal | [View Solution](./Practical/Bismuth%20Fractal/) |
| 142 | Seam Carving | [View Solution](./Practical/Seam%20Carving/) |
| 143 | Bayesian Filter | [View Solution](./Practical/Bayesian%20Filter/) |
| 144 | WMS viewer that isn't web based | [View Solution](./Practical/WMS%20Viewer/) |

> The IRC client depends only on Python 3.10+ standard-library modules (`asyncio`, `ssl`, `argparse`, `logging`).

> **Security notice:** The encrypted upload utility in this repository is educational. Review the [project documentation](./Practical/Encrypted%20Upload/README.md) before using it with sensitive information and ensure keys, manifests, and remote endpoints are secured.

### Algorithmic

| # | Challenge | Status |
| --- | --------- | ------ |
| 44 | Fizzbuzz (BONUS: In Assembly) | [View Solution](./Algorithmic/FizzBuzz/) |
| 45 | RPN Calculator | [View Solution](./Algorithmic/RPN%20Calculator/) |
| 46 | Counts occurrences of characters in a Given String (include support for unicode characters) | [View Solution](./Algorithmic/Character%20Counter/) |
| 47 | Towers of Hanoi | [View Solution](./Algorithmic/Towers%20of%20Hanoi/) |
| 48 | Music Visualizer | [View Solution](./Algorithmic/Music%20Visualizer/) |
| 49 | Unicode Converter (Support for UTF-8 16LE 32LE and 32BE) | [View Solution](./Algorithmic/basic%20text%20encoding/) |
| 50 | Calculate the first (n) digits of pi | [View Solution](./Algorithmic/Digits%20of%20Pi/) |
| 51 | Least Squares Fitting Algorithm | [View Solution](./Algorithmic/Least%20Squares%20Fitting/) |
| 52 | Given an Array of Stocks's values over time find the period of time where the stocks could have made the most money | [View Solution](./Algorithmic/Stock%20Prices/) |
| 53 | Highest Prime Factor Calculator | [View Solution](./Algorithmic/Highest%20prime%20factor/) |
| 54 | Hide and Extract Data in images (Basic Steganography) (Bonus: Include .gif support) | [View Solution](./Algorithmic/Steganography/) |
| 55 | Web Page Crawler | [View Solution](./Algorithmic/Web%20Page%20Crawler/) |
| 56 | Password Generator (Let User Choose Options) | [View Solution](./Algorithmic/PassGen/) |
| 57 | VignÃ©re cipher encryption/decryption | [View Solution](./Algorithmic/Vigniere%20Cipher/) |
| 58 | Game Of Life | [View Solution](./Algorithmic/Game%20of%20life/) |
| 59 | Caesar Cipher Cracker | [View Solution](./Algorithmic/Caesar%20Cipher/) |
| 60 | Dijkstra's Algorithm | [View Solution](./Algorithmic/Djikstra/) |
| 61 | ROT 13 | [View Solution](./Algorithmic/ROT%2013/) |
| 62 | Program that displays MBR Contents | [View Solution](./Algorithmic/MBR/) |
| 63 | Random Name Picker | [View Solution](./Algorithmic/Random%20Name%20Picker/) |
| 64 | Encrypt/Decrypt Text: Implement at least one from <http://rumkin.com/tools/cipher/collection> | [View Solution](./Algorithmic/Rumkin%20Ciphers/) |
| 65 | Youtube To MP3 | [View Solution](./Algorithmic/ytmp3/) |
| 66 | Text to Hexadecimal/Binary | [View Solution](./Algorithmic/basic%20text%20encoding/) |
| 67 | Calculate the first 1 000 digits of pi iteratively | [View Solution](./Algorithmic/1000%20Digits%20of%20Pi/) |
| 68 | Sierpinski Triangle | [View Solution](./Algorithmic/Sierpinski/) |
| 69 | Mandlebrot Set | [View Solution](./Algorithmic/Mandelbrot%20Set/) |
| 134 | Ulam Spiral | [View Solution](./Algorithmic/Ulam%20Spiral/) |

### Artificial Intelligence

| # | Challenge | Status |
| --- | --------- | ------ |
| 70 | OpenAl Gym Project | Not Yet |
| 71 | Al for Roguelikes | Not Yet |
| 72 | Sudoku/n-Puzzle Solver using A* algorithm | [View Solution](./Artificial%20Intelligence/Sudoku/) |
| 73 | Connect-4 Al Player using Alpha-Beta Pruning | [View Solution](./Artificial%20Intelligence/Connect4/) |
| 74 | Basic Neural Network - Simulate individual neurons and their connections | [View Solution](./Artificial%20Intelligence/Basic%20Neural%20Network/) |
| 75 | Real Neural Network - Implement a basic feed-forward neural network using matrices for entire layers along with matrix operations for computations. | Not Yet |
| 76 | Convolutional Neural Network: Implement a convolutional N.N. for a handwritten digit recognition test on MNIST dataset (Use TensorFlow Theano etc...) | Not Yet |
| 77 | Convolutional Neural Network: Implement your own convolutional neural network for handwritten digit recognition test on MNIST Dataset (Without TensorFlow Theano etc...) | Not Yet |

### Emulation/Modeling

| # | Challenge | Status |
| --- | --------- | ------ |
| 91 | Chip - 8 Emulator (Hard Mode: Cached Interpreter. Fuck You: Dynamic Recompiler use dynarec/jit library) | Not Yet |
| 92 | Double Pendulum Simulation | Not Yet |
| 93 | Constructive Solid Geometry | Not Yet |
| 94 | Ray Tracer | Not Yet |
| 95 | Real-Time Fast Fourier Transform Spectrum Visualizer | Not Yet |
| 96 | Generate a Complimentary Color from any input color | [View Solution](./Emulation/CompColor/) |
| 97 | Generate a 5-Color Scheme from the most dominant tones in any image | [View Solution](./Emulation/5%20color%20scheme/) |
| 98 | General Lambert's-Problem Solver (At least it's not rocket science... Oh wait it actually is) | Not Yet |
| 99 | TI-86 Emulator (Bonus: Include the Option to Create Programs) | Not Yet |
| 100 | N-Body Simulator with particles having a certain mass and radius depending on the mass that merge if they collide (Bonus: Include a GUI where you can place particles) | Not Yet |
| 101 | Eulerian Path | [View Solution](./Emulation/EulerianPath/) |
| 102 | Draw a spinning 3D Cube | [View Solution](./Emulation/SpinnyCube/) |
| 103 | Cellular Textures | [View Solution](./Emulation/CellularTextures/) |
| 145 | ASCII Digital Clock | [View Solution](./Emulation/ASCII_Clock/) |

### Games

| # | Challenge | Status |
| --- | --------- | ------ |
| 104 | Knight's Tour | [View Solution](./Games/Knight%20Tour/) |
| 105 | Monster Raising/Breeding Simulator | Not Yet |
| 106 | Tetris | Not Yet |
| 107 | Snake | [View Solution](./Games/Snake/) |
| 108 | Pipe Dreams | Not Yet |
| 109 | Pac Man With Different Behaviors for each ghost | Not Yet |
| 110 | Dragon Quest / Basic RPG Engine | Not Yet |
| 111 | Rock Paper Scissors | [View Solution](./Games/RPS/) |
| 112 | First-Person Engine in OpenGL (Walking Looking Around Jumping on Obstacles) (BONUS: VR Compatibility) | Not Yet |
| 113 | Shuffle a Deck of Cards (Include a Visualization) | [View Solution](./Games/Shuffle/) |
| 114 | Simulate a game of Tag using a multi-agent system | Not Yet |
| 115 | Wolfenstein Clone (FPS two-dimensional map that appears to be 3-D) (If you need a starting point search for bisquit's video about DOOM-like Engines) | Not Yet |
| 116 | Scorched Earth Clone | Not Yet |
| 117 | Minesweeper | [View Solution](./Games/Minesweeper/) |
| 118 | An Audio/Visual 64KB Demonstration | Not Yet |
| 119 | Sudoku | [View Solution](./Games/Sudoku/) |
| 120 | Danmaku (Bullet Hell) Engine | Not Yet |
| 121 | Roguelike Engine/Dungeon Generator | Not Yet |
| 122 | Design a Game Engine in Unity | Not Yet |
| 123 | Yahtzee | [View Solution](./Games/Yahtzee/) |
| 124 | Oil Panic | Not Yet |
| 125 | Chess | Not Yet |
| 126 | Go (No AI Necessary) | Not Yet |
| 127 | Connect Four | [View Solution](./Games/Connect4/) |
| 128 | Mastermind | Not Yet |
| 129 | Missile Command Game | Not Yet |
| 130 | Tron | Not Yet |
| 131 | Breakout | Not Yet |
| 132 | Simon | [View Solution](./Games/Simon/) |

## Highlights

This repository includes several scripts with graphical user interfaces (GUIs) and algorithm visualizations. Here are a few highlights:

### GUI Applications

| Tool                              | Command                                                                 |
| --------------------------------- | ----------------------------------------------------------------------- |
| PDF Metadata Tagger               | `python "Practical/PDF Tagger/pdftag_gui.py"`                           |
| Image to ASCII Art Converter      | `python "Practical/ImgToASCII/convert_gui.py"`                          |
| Multi-threaded Port Scanner       | `python "Practical/Port Scanner/scanner_gui.py"`                        |
| Radix Base Converter              | `python "Practical/Radix Base Converter/radix_gui.py"`                  |
| Markov Chain Sentence Generator   | `python "Practical/Markov Chain Sentence Generator/mcsg_gui.py"`        |
| Seam Carving Image Resizer        | `python "Practical/Seam Carving/resize_gui.py"`                         |

### Algorithm Visualizations

| Visualization                   | Command                                                                 |
| ------------------------------- | ----------------------------------------------------------------------- |
| Dijkstra's Shortest Path        | `python "Algorithmic/Djikstra/dijkstra_visualizer.py" --start A`        |
| Towers of Hanoi                 | `python "Algorithmic/Towers of Hanoi/ToH_visualizer.py" 4`              |
| Character Frequency             | `python "Algorithmic/Character Counter/charcount_visualizer.py" -t "hello world"` |

## Further Learning

For those hungry for more, here are some excellent resources to continue your journey.

### Recommended Reading

* Knuth: *The Art of Computer Programming*
* Skiena: *The Algorithm Design Manual*
* Cormen et al: *Introduction to Algorithms*
* Russel: *Artificial Intelligence: A Modern Approach*
* Abelson: *Structure and Interpretation of Computer Programs*

### More Challenges

* [HackerRank](https://www.hackerrank.com)
* [CodeChef](https://www.codechef.com)
* [CodeFights](https://www.codefights.com)
* [Project Euler](https://www.projecteuler.net)
* [Rosetta Code](https://www.rosettacode.org)
* [CodeAbbey](https://www.codeabbey.com)
* [CodingBat](https://www.codingbat.com)
* [Programming Praxis](https://www.programmingpraxis.com)

---

## Repository Usage Guide

This section provides a practical, execution-focused overview so new contributors (or you on a fresh machine) can get from clone → running examples quickly.

### 1. Environment Setup

PowerShell (Windows):

```pwsh
git clone https://github.com/saintwithataint/Pro-g-rammingChallenges4.git
cd Pro-g-rammingChallenges4
python -m venv .venv
. .venv/Scripts/Activate.ps1
pip install -r requirements.txt
```

If you only want a subset (e.g., just run the imageboard or seam carving), install that folder's own `requirements.txt` instead of the root.

### 2. Dependency Strategy

* Root `requirements.txt` = superset, categorized (web, imaging, analysis, visualization).
* Folder-level `requirements.txt` files (e.g. `Practical/`, `Emulation/`) are leaner.
* Heavy/optional libs (plotly, vpython, scikit-learn, colour-science) can be skipped unless you need those features.
* Future improvement: adopt `pyproject.toml` with extras (e.g. `pip install .[imageboard]`).

### 3. At-a-Glance Tool Categories

| Domain | Example Scripts | Key Deps | Typical Command |
|--------|-----------------|----------|-----------------|
| Web App | Imageboard | Flask, Pillow | `python "Practical/Imageboard/imageboard.py" --help` |
| Image Processing | Seam Carving | opencv-python, numpy | `python "Practical/Seam Carving/resize.py" in.jpg --width -100 -o out.jpg` |
| Visualization | 5 Color Scheme | numpy, matplotlib, scikit-learn | `python "Emulation/5 color scheme/5cs.py" img.jpg --k 5 --show` |
| Data / Geo | IP Tracking Visualization | requests, pandas, plotly | `python "Practical/IP Tracking visualization/trackip.py" ips.txt --html map.html` |
| CLI Utility | Radix Converter | (stdlib) | `python "Practical/Radix Base Converter/radix.py" 1a --from 16 --to 2` |
| Text / ASCII | ASCII Clock | (stdlib) | `python "Emulation/ASCII_Clock/ClockSynced.py" --refresh 0.2` |
| Math / Vectors | Vector Product | matplotlib | `python "Practical/Vector Product/vector.py" cross 1,0,0 0,1,0` |
| PDF Metadata | PDF Tagger | pypdf | `python "Practical/PDF Tagger/pdftag.py" doc.pdf --add key=value` |
| Networking Scan | Port Scanner | (stdlib) | `python "Practical/Port Scanner/scanner.py" 192.168.1.10 --top 100` |
| Markov Text | Markov Chain | (stdlib) | `python "Practical/Markov Chain Sentence Generator/mcsg.py" corpus.txt --sentences 3` |

### 4. Common Options & Patterns

* Most Python scripts expose `--help` for argument details.
* Image tools usually accept `--out` or `-o` for output file specification.
* Long-running tasks often support interruption with Ctrl+C (graceful cleanup implemented where applicable).
* Some GUIs are mirrored by a CLI variant (e.g. `resize.py` vs `resize_gui.py`).
* Optional dependencies are imported inside `try/except` blocks; absence results in reduced functionality, not crashes.

### 5. Recommended Minimal Installs Per Interest

| Interest | Install Command |
|----------|-----------------|
| Web + Images | `pip install Flask Pillow` |
| Algorithm Visualizers | (typically stdlib) |
| Image Resizing / Seam Carving | `pip install opencv-python numpy Pillow` |
| Palette & Color Tools | `pip install numpy Pillow matplotlib scikit-learn` |
| PDF Tagging | `pip install pypdf` |
| Geo/IP Visualization | `pip install requests pandas plotly tqdm` |
| 3D Cube (VPython) | `pip install vpython` |

### 6. Quick Smoke Test Script (Optional)

You can verify key imports with a short one-liner:

```pwsh
python - <<'PY'
import importlib, sys
mods = ["flask","PIL","numpy","cv2","matplotlib","plotly","pandas","pypdf"]
for m in mods:
    try:
        importlib.import_module(m)
        print(f"[OK] {m}")
    except Exception as e:
        print(f"[MISS] {m}: {e.__class__.__name__}: {e}")
PY
```

### 7. Troubleshooting Quick Reference

| Issue | Cause | Fix |
|-------|-------|-----|
| `ImportError: cv2` | OpenCV not installed | `pip install opencv-python` |
| `No module named plotly` | Plotly omitted | `pip install plotly` |
| Pillow missing WEBP | Extra codecs absent | `pip install Pillow[webp]` |
| GUI window invisible | Running headless | Use CLI version or run locally |
| `OSError: [Errno ...] image file truncated` | Corrupt input image | Re-download / validate file |

### 8. Next Steps / Improvements

* Introduce `pyproject.toml` with extras: `imageboard`, `visual`, `ml`, `geo`.
* Add `pytest` smoke tests (import + `--help` execution) to CI.
* Provide a unified launcher (`python tools.py list` / `run <tool>`).
* Add Dockerfile for the imageboard deployment scenario.
* Generate HTML index page summarizing runnable tools.

---

If you’d like help implementing any of these improvements next, open an issue or continue the session here.<|MERGE_RESOLUTION|>--- conflicted
+++ resolved
@@ -53,13 +53,10 @@
 | 20 | Image Converter | Not Yet |
 | 21 | ID3 Reader | Not Yet |
 | 22 | Sound Synthesis (Sine square sawtooth etc...) ("Fuck You" mode: Realtime MIDI Playback with Custom instruments) | Not Yet |
-<<<<<<< HEAD
 | 23 | C++ IDE Plugin for Sublime/Atom (Auto-Complete Go-To Symbol Declaration and Definition using Clang's AST) | Not Yet |
 | 24 | Simple Version Control supporting checkout commit (with commit message) unlocking and per-file configuration of number of revisions kept | [View Solution](./Practical/Simple%20VCS/) |
-=======
 | 23 | C++ IDE Plugin for Sublime/Atom (Auto-Complete Go-To Symbol Declaration and Definition using Clang's AST) | [View Solution](./Practical/C++%20IDE%20Plugin/) |
 | 24 | Simple Version Control supporting checkout commit (with commit message) unlocking and per-file configuration of number of revisions kept | Not Yet |
->>>>>>> 69ced359
 | 25 | Imageboard (Imagine vichan) | Not Yet |
 | 26 | Password Manager | Not Yet |
 | 27 | Create a Torrent Client (CLI or GUI) | Not Yet |
