--- conflicted
+++ resolved
@@ -70,13 +70,10 @@
 | 36 | Window Manager | Not Yet |
 | 37 | Basic Relational Database Software (SQL Support Handle Relationships Focus on Efficiency) | Not Yet |
 | 38 | Pixel Editor | Not Yet |
-<<<<<<< HEAD
 | 39 | Trivial File Transfer Protocol (TFTP): Allow a client to put a file onto a remote host | [View Solution](./Practical/TFTP%20Tool/) |
 | 40 | Markdown (HTML/XML) Editor | Not Yet |
-=======
 | 39 | Trivial File Transfer Protocol (TFTP): Allow a client to put a file onto a remote host | Not Yet |
 | 40 | Markdown (HTML/XML) Editor | [View Solution](./Practical/Markdown%20Editor/) |
->>>>>>> fae73107
 | 41 | IP Tracking Visualization | [View Solution](./Practical/IP%20Tracking%20visualization/) |
 | 42 | Port Scanner | [View Solution](./Practical/Port%20Scanner/) |
 | 43 | Old School Demo Effect (Plasma Tunnel Scrollers Zoomers etc...) | Not Yet |
