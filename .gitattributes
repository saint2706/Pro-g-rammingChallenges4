--- conflicted
+++ resolved
@@ -2,12 +2,10 @@
 *.png filter=lfs diff=lfs merge=lfs -text
 *.wav filter=lfs diff=lfs merge=lfs -text
 Games/Pipe[[:space:]]Dreams/*.png filter=lfs diff=lfs merge=lfs -text
-<<<<<<< HEAD
 
 
 
 
 Artificial[[:space:]]Intelligence/CNN_Framework/checkpoints/.gitkeep filter=lfs diff=lfs merge=lfs -text
-=======
-*.ch8 filter=lfs diff=lfs merge=lfs -text
->>>>>>> 722633f0
+
+*.ch8 filter=lfs diff=lfs merge=lfs -text