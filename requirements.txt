# Root consolidated dependencies for the entire Pro-g-rammingChallenges4 repository
# Strategy: Pin major+minor to stabilize APIs; allow patch updates. Many scripts are stdlib-only.
# Optional groups are annotated; you may safely trim what you do not need.

#############################
# Core / Numerical / Imaging
#############################
numpy>=1.26,<2.0              # Arrays, math (image ops, palette extraction, ASCII art)
scipy>=1.11,<1.12             # Signal processing (audio fingerprinting, future DSP tools)
scipy>=1.11,<1.13              # Signal processing, FFT helpers (equalizer, future DSP tools)
Pillow>=10.4,<10.5            # Image loading/saving (imageboard, converters, palette tools)
matplotlib>=3.9,<3.10         # Plotting (vector product, rotating cube, color wheel)
pygame>=2.6,<2.7             # Retro multi-effect demo (Old School cringe)
imageio>=2.34,<2.35          # GIF capture/export for retro demo assets
opencv-python>=4.10,<5.0      # Seam carving energy/gradients, optional image acceleration
scikit-learn>=1.5,<1.6        # KMeans clustering (5 color scheme)
colour-science>=0.4,<0.5      # Optional advanced color utilities (HSV wheel if installed)
librosa>=0.10,<0.11           # Audio loading/STFT helper (Shazam clone)
soundfile>=0.12,<0.13         # Backend reader for librosa
sounddevice>=0.4,<0.5         # Optional microphone capture for Shazam clone

#############################
# Data / Analysis / Progress
#############################
pandas>=2.2,<2.3              # IP tracking dataset assembly
plotly>=5.22,<5.23            # Interactive geographic visualization (IP tracking)
tqdm>=4.66,<4.67              # Progress bars (optional)

#############################
# Web / Networking / Services
#############################
Flask>=3.0,<3.1               # Imageboard web app
requests>=2.32,<2.33          # External API calls (IP tracking)

#############################
# Documents / Files
#############################
pypdf>=4.3,<4.4               # PDF Tagger metadata operations

#############################
# Visualization / 3D / UI (Optional)
#############################
vpython>=7.6,<7.7             # 3D interactive spinny cube (optional)

#############################

# Audio / DSP (Optional)
#############################
sounddevice>=0.4,<0.5         # Real-time audio playback (WAV Equalizer)

# MIDI / Audio
#############################
mido>=1.3,<1.4                # MIDI parsing and playback helpers
python-rtmidi>=1.5,<1.6       # RtMidi backend for mido real-time output


#############################
# Terminal / UX Enhancements (Optional)
#############################
colorama>=0.4.6,<0.5          # Cross-platform ANSI colors (todo list future improvements)

#############################
# Security / Parsing (Future placeholders)
#############################
<<<<<<< HEAD
# AES-GCM password vault
cryptography>=42.0,<43.0
=======
cryptography>=43.0.0,<44.0.0  # AES-GCM encryption for secure uploads
boto3>=1.34,<1.35             # S3 uploads and presigned URLs
>>>>>>> 58735a48
# beautifulsoup4>=4.12,<4.13  # For potential web crawler enhancements
# lxml>=5.2,<5.3              # Faster HTML/XML parsing (optional)

#############################
# Dev / Tooling (Install separately if desired)
#############################
# ruff>=0.5,<0.6              # Linting
# mypy>=1.11,<1.12            # Static type checking
pytest>=8.3,<8.4              # Testing framework
moto>=5.0,<5.1                # Mock AWS services for S3 upload tests
ruff>=0.5,<0.6                # Linting
mypy>=1.11,<1.12              # Static type checking
pytest>=8.3,<8.4              # Testing framework

# NOTES:
# 1. If you only work inside one sub-area (e.g., Emulation or Practical/Imageboard), prefer that folder's requirements file.
# 2. For a minimal educational install, you can start with just: numpy, Pillow, Flask.
# 3. Consider migrating to a pyproject.toml with optional dependency groups (extras) for cleaner installs.<|MERGE_RESOLUTION|>--- conflicted
+++ resolved
@@ -62,13 +62,13 @@
 #############################
 # Security / Parsing (Future placeholders)
 #############################
-<<<<<<< HEAD
+
 # AES-GCM password vault
 cryptography>=42.0,<43.0
-=======
+
 cryptography>=43.0.0,<44.0.0  # AES-GCM encryption for secure uploads
 boto3>=1.34,<1.35             # S3 uploads and presigned URLs
->>>>>>> 58735a48
+
 # beautifulsoup4>=4.12,<4.13  # For potential web crawler enhancements
 # lxml>=5.2,<5.3              # Faster HTML/XML parsing (optional)
 
