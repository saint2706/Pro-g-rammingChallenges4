--- conflicted
+++ resolved
@@ -37,16 +37,16 @@
 vpython>=7.6,<7.7             # 3D interactive spinny cube (optional)
 
 #############################
-<<<<<<< HEAD
+
 # Audio / DSP (Optional)
 #############################
 sounddevice>=0.4,<0.5         # Real-time audio playback (WAV Equalizer)
-=======
+
 # MIDI / Audio
 #############################
 mido>=1.3,<1.4                # MIDI parsing and playback helpers
 python-rtmidi>=1.5,<1.6       # RtMidi backend for mido real-time output
->>>>>>> 4bb2db40
+
 
 #############################
 # Terminal / UX Enhancements (Optional)
