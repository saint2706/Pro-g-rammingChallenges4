# Practical Projects Suite

A curated collection of small-to-medium Python (and some multi-language) utilities, demos, and learning projects. Each folder under `Practical/` is intentionally self‑contained so you can explore a single topic (networking, image manipulation, GUIs, CLI patterns, simple web apps) without heavy project scaffolding.

This root README gives you:

- A high‑level map of the subprojects
- Quick setup (global vs per‑tool) guidance
- Usage examples (PowerShell oriented – you're on Windows)
- Common architectural / code patterns used across tools
- Contribution & extension tips

> New here? Skim "Quick Start" then jump to a project that interests you—each script has inline docs and many have their own README or helpful comments.

---

## 1. Quick Start

### 1.1. Clone and enter

```pwsh
git clone https://github.com/saintwithataint/Pro-g-rammingChallenges4.git
cd Pro-g-rammingChallenges4/Practical
```

### 1.2. Create a virtual environment (recommended)

```pwsh
python -m venv .venv
. .venv/Scripts/Activate.ps1   # PowerShell activation
```

### 1.3. Install consolidated dependencies

This installs everything needed for ALL tools (heavier, but simple):

```pwsh
pip install -r requirements.txt
```

Want minimal installs? See "Selective Installs" below.

### 1.4. Run something

```pwsh
python "Imageboard/imageboard.py" --help
python "Seam Carving/resize.py" --help
python "ToDoList-CLI/todo.py" add "Ship awesome README"
```

---

## 2. Project Index (Alphabetical)

Brief synopses; dive into each folder for details.

| Folder | Summary | Key Tech |
|--------|---------|----------|
| Chat Server Client | Async chat rooms over TCP/UDP with logging, config files, and retrying UDP demo. | asyncio, sockets |
| Curses Text Editor | Modal curses text editor with Vim/Emacs keymaps, autosave, and search/replace. | curses, curses.textpad |
| Booru Client | Multi-board API search/download client with CLI + GUI browser. | requests, Tkinter, Pillow |
| Chan Aggregator | Aggregate 4chan/4plebs style boards with caching + CLI search. | requests, argparse |
| Bellman Ford Simulation | Visual Bellman–Ford walkthrough with CLI + Matplotlib GUI controls and exports. | matplotlib, argparse |
| Imageboard | Minimal Flask + SQLite anonymous imageboard (threads, replies, uploads, quoting, thumbnails). | Flask, Pillow, SQLite, Jinja filters |
| ImgToASCII | Convert images to ASCII art (CLI + Tk GUI). | Pillow, NumPy, Tkinter |
| IP & URL Obscurifier | Explore IPv4/URL disguises (hex, decimal, mixed bases) with a decoder CLI. | argparse, ipaddress, urllib |
| IRC Client | Async terminal IRC client with TLS, reconnection, logging. | Python stdlib (`asyncio`, `ssl`, `argparse`, `logging`) |
| IP Tracking visualization | Fetch IP geolocation data & plot interactive map. | requests, pandas, plotly, tqdm |
| Key Press Bot | Cross-platform keyboard automation with scripting + recorder. | pynput, pyautogui |
| Markdown Editor | Desktop Markdown editor with live preview & exports. | Tkinter, markdown |
| Markov Chain Sentence Generator | Train simple Markov model over corpora (CLI + GUI). | Dataclasses, Tkinter |
| Music Streaming | LAN audio streaming server/client with discovery + buffering. | Flask, mutagen, FFmpeg |
| Matrix Arithmetic | Explainable matrix calculator (CLI + GUI) covering add/multiply/det/inverse plus 2D visualiser. | NumPy, Tkinter, matplotlib |
| Stock Market Simulator | Backtest custom strategies over Yahoo Finance data with caching + reports. | pandas, requests, matplotlib (optional) |
| MIDI Player Editor | CLI-based MIDI playback, editing, and export workflow. | mido, python-rtmidi |
| Paint (clone) | Lightweight Tk canvas paint app with palette + save. | Tkinter, Pillow (optional) |
| Pixel Editor | Layered pixel art editor with animation preview & sprite sheet IO. | Tkinter, Pillow |
| PDF Tagger | Add arbitrary JSON metadata tags to PDFs. | pypdf |
| Port Scanner | Concurrent TCP port scanning (CLI + GUI + export). | sockets, ThreadPoolExecutor, Tkinter |
| Producer Consumer | Modernized concurrency patterns (Py/Java/C/C++ examples). | threading, semaphores, queues |
| File Compression Utility | Drag-and-drop archiver with Tk GUI, reusable backend, and tests. | zipfile, tarfile, Tkinter |
| Radix Base Converter | Arbitrary base conversion (2..36) with GUI. | Pure Python, Tkinter |
| Relational DB | Educational in-memory SQL engine with parser, executor, and CLI shell. | Pure Python |
| Seam Carving | Content-aware image resizing (CLI + GUI + progress). | OpenCV, NumPy, Pillow (GUI) |
| Shazam Clone | Audio fingerprinting with spectrogram peaks + MinHash, CLI tooling for build/query/benchmark. | librosa, NumPy, sounddevice (optional) |
| TFTP Tool | RFC 1350-compliant UDP file transfer client/server with CLI. | sockets, logging |
| ToDoList-CLI | File‑backed todo manager (undo, prioritize, search). | Dataclasses, color output |
<<<<<<< HEAD
| Torrent Client | Educational BitTorrent implementation with resume + CLI progress. | sockets, requests, tqdm |
=======
| Window Manager | Lightweight tiling WM with master/stack layout & keybindings. | python-xlib, X11 |
>>>>>>> bf5235ff
| Vector Product | Vector math utilities & 3D plotting. | matplotlib |
| Old School cringe | Multi-effect demoscene timeline (plasma, scroller, zoomer) with synced audio. | pygame, NumPy |
| Verlet Cloth | Cloth simulation using Verlet integration with interactive toggles. | NumPy, matplotlib |
| WAV Equalizer | Real-time multi-band audio equalizer with live spectrum GUI. | numpy, scipy, sounddevice, matplotlib, Tkinter |
| Old School cringe | Retro rotating cube + assets demo. | matplotlib.animation, NumPy |
| Graphing Calculator | Basic expression plotting GUI. | Tkinter, eval sandboxing |
| Paint / Clone | Simple drawing & export. | Tkinter |

> Some tiny folders (e.g. helper assets) may not appear above—table focuses on active code artifacts.

---

## 3. Selective Installs

If you only need a subset, install manually:

| Feature | Minimal Install |
|---------|-----------------|
| Imageboard | `pip install Flask Pillow` |
| Seam Carving | `pip install opencv-python numpy` (Pillow optional for GUI) |
| IP Map | `pip install requests pandas plotly tqdm` |
| IRC Client | no extra packages (Python 3.10+ standard library) |
| PDF Tagger | `pip install pypdf` |
| ASCII Converter | `pip install Pillow numpy` |
| Vector / Rotating Cube | `pip install matplotlib numpy` |

You can also break the monolithic `requirements.txt` later into extras (see "Future Improvements").

---

## 4. Common Patterns & Conventions

- Dataclasses: Configuration + domain objects (`TodoItem`, `CarveConfig`, etc.).
- Escape‑then‑format: For safe HTML injection (Imageboard `format_post` filter).
- GUI Separation: Logic modules importable by GUI (`resize.py` vs `resize_gui.py`).
- Atomic Writes: For todo storage to avoid corruption.
- Thread Cancellation: Event/flag based graceful shutdown (seam carving GUI, scanners).
- CLI Consistency: Most scripts provide `--help` and exit codes >0 on error.
- Optional Imports: Graceful degradation if heavy libs absent.

---

## 5. Usage Examples

A few representative workflows.

### 5.1. Imageboard (development run)

```pwsh
python "Imageboard/imageboard.py" --host 127.0.0.1 --port 5000 --data data_dev
# Open http://127.0.0.1:5000/
```

Uploads go into `data_dev/uploads/`; SQLite DB stored in `data_dev/imageboard.db`.

### 5.2. Seam Carving

```pwsh
python "Seam Carving/resize.py" input.jpg --width -200 -o resized.jpg --progress
```

Negative width means remove columns; use `--height` similarly. GUI:

```pwsh
python "Seam Carving/resize_gui.py"
```

### 5.3. Port Scanner (top 1000 default ports)

```pwsh
python "Port Scanner/scanner.py" 192.168.1.10 --top 1000 --json report.json
```

GUI:

```pwsh
python "Port Scanner/scanner_gui.py"
```

### 5.4. ToDo List

```pwsh
python "ToDoList-CLI/todo.py" add "Refactor imageboard quoting"
python "ToDoList-CLI/todo.py" list --all
python "ToDoList-CLI/todo.py" done 3
```

### 5.5. Markov Chain Sentences

```pwsh
python "Markov Chain Sentence Generator/mcsg.py" corpus.txt --order 3 --sentences 5
```

GUI:

```pwsh
python "Markov Chain Sentence Generator/mcsg_gui.py"
```

### 5.6. Relational DB (SQL shell)

```pwsh
cd "Relational DB"
python -m relational_db.cli
```

Sample session:

```sql
db> CREATE TABLE authors (id INT PRIMARY KEY, name TEXT);
db> INSERT INTO authors VALUES (1, 'Octavia Butler');
db> SELECT * FROM authors;
id | name
1  | Octavia Butler
```

### 5.6. ASCII Conversion

```pwsh
python "ImgToASCII/convert.py" cat.png --width 120 --invert --out cat.txt
```

GUI:

```pwsh
python "ImgToASCII/convert_gui.py"
```

### 5.7. TFTP Tool

```pwsh
# Terminal 1 – start the server on a high, non-privileged port
python "TFTP Tool/cli.py" --port 6969 server data_root

# Terminal 2 – download and upload files with block-size negotiation
python "TFTP Tool/cli.py" --port 6969 get 127.0.0.1 remote.txt local.txt --blksize 2048
python "TFTP Tool/cli.py" --port 6969 put 127.0.0.1 local.txt remote_copy.txt --blksize 1024
```

---

## 6. Troubleshooting

| Symptom | Fix |
|---------|-----|
| `ModuleNotFoundError` | Did you activate the venv and install deps? (`pip list`) |
| Tk windows fail to open | On WSL / headless systems Tk may not be available; run on native desktop. |
| OpenCV import crash | Try reinstall: `pip install --force-reinstall opencv-python` (ensure matching architecture). |
| Pillow fails to load WebP | Install extras: `pip install Pillow[webp]` |
| Plotly map not showing | Ensure you opened the generated HTML in a browser; disable aggressive script blockers. |

---

## 7. Contributing / Extending

1. Keep each tool self-contained (local imports, minimal global state).
2. Prefer adding a focused README inside a subfolder if usage is non-trivial.
3. Add type hints & docstrings for new public functions.
4. For new dependencies: add to root `Practical/requirements.txt` with a brief comment.
5. Avoid breaking existing CLI flags—add new ones instead of renaming where possible.
6. Run a quick lint / self-test: execute the script with `--help` (should not crash) and one typical command.

### Ideas / Future Improvements

- Split `requirements.txt` into `extras` (e.g., `imageboard`, `vision`, `gui`).
- Add lightweight pytest smoke tests per tool.
- Integrate a `pyproject.toml` for dependency groups & tooling (ruff, black, mypy).
- Provide a launcher script to list and run tools interactively.
- Add Dockerfile for the imageboard (production-like run).
- Implement backlink display in Imageboard (posts that reference an ID).

---

## 8. License

Refer to the repository root `LICENSE` file. Unless otherwise noted in a subfolder, projects follow that license.

---

## 9. Attribution & Learning Intent

These utilities are educational. Performance and security are *good enough* for learning but may need hardening for production (especially anything involving networking or file uploads). Treat them as starting points—fork, explore, and iterate.

Happy hacking! 🎯<|MERGE_RESOLUTION|>--- conflicted
+++ resolved
@@ -85,11 +85,8 @@
 | Shazam Clone | Audio fingerprinting with spectrogram peaks + MinHash, CLI tooling for build/query/benchmark. | librosa, NumPy, sounddevice (optional) |
 | TFTP Tool | RFC 1350-compliant UDP file transfer client/server with CLI. | sockets, logging |
 | ToDoList-CLI | File‑backed todo manager (undo, prioritize, search). | Dataclasses, color output |
-<<<<<<< HEAD
 | Torrent Client | Educational BitTorrent implementation with resume + CLI progress. | sockets, requests, tqdm |
-=======
 | Window Manager | Lightweight tiling WM with master/stack layout & keybindings. | python-xlib, X11 |
->>>>>>> bf5235ff
 | Vector Product | Vector math utilities & 3D plotting. | matplotlib |
 | Old School cringe | Multi-effect demoscene timeline (plasma, scroller, zoomer) with synced audio. | pygame, NumPy |
 | Verlet Cloth | Cloth simulation using Verlet integration with interactive toggles. | NumPy, matplotlib |
