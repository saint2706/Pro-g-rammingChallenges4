--- conflicted
+++ resolved
@@ -80,16 +80,10 @@
 | ToDoList-CLI | File‑backed todo manager (undo, prioritize, search). | Dataclasses, color output |
 | Window Manager | Lightweight tiling WM with master/stack layout & keybindings. | python-xlib, X11 |
 | Vector Product | Vector math utilities & 3D plotting. | matplotlib |
-<<<<<<< HEAD
 | Old School cringe | Multi-effect demoscene timeline (plasma, scroller, zoomer) with synced audio. | pygame, NumPy |
-=======
-
 | Verlet Cloth | Cloth simulation using Verlet integration with interactive toggles. | NumPy, matplotlib |
-
 | WAV Equalizer | Real-time multi-band audio equalizer with live spectrum GUI. | numpy, scipy, sounddevice, matplotlib, Tkinter |
-
 | Old School cringe | Retro rotating cube + assets demo. | matplotlib.animation, NumPy |
->>>>>>> 918d067e
 | Graphing Calculator | Basic expression plotting GUI. | Tkinter, eval sandboxing |
 | Paint / Clone | Simple drawing & export. | Tkinter |
 
