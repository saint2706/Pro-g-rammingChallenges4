# Practical Projects Suite

A curated collection of small-to-medium Python (and some multi-language) utilities, demos, and learning projects. Each folder under `Practical/` is intentionally self‑contained so you can explore a single topic (networking, image manipulation, GUIs, CLI patterns, simple web apps) without heavy project scaffolding.

This root README gives you:

- A high‑level map of the subprojects
- Quick setup (global vs per‑tool) guidance
- Usage examples (PowerShell oriented – you're on Windows)
- Common architectural / code patterns used across tools
- Contribution & extension tips

> New here? Skim "Quick Start" then jump to a project that interests you—each script has inline docs and many have their own README or helpful comments.

---

## 1. Quick Start

### 1.1. Clone and enter

```pwsh
git clone https://github.com/saintwithataint/Pro-g-rammingChallenges4.git
cd Pro-g-rammingChallenges4/Practical
```

### 1.2. Create a virtual environment (recommended)

```pwsh
python -m venv .venv
. .venv/Scripts/Activate.ps1   # PowerShell activation
```

### 1.3. Install consolidated dependencies

This installs everything needed for ALL tools (heavier, but simple):

```pwsh
pip install -r requirements.txt
```

Want minimal installs? See "Selective Installs" below.

### 1.4. Run something

```pwsh
python "Imageboard/imageboard.py" --help
python "Seam Carving/resize.py" --help
python "ToDoList-CLI/todo.py" add "Ship awesome README"
```

---

## 2. Project Index (Alphabetical)

Brief synopses; dive into each folder for details.

| Folder | Summary | Key Tech |
|--------|---------|----------|
<<<<<<< HEAD
| Chat Server Client | Async chat rooms over TCP/UDP with logging, config files, and retrying UDP demo. | asyncio, sockets |
=======
| Curses Text Editor | Modal curses text editor with Vim/Emacs keymaps, autosave, and search/replace. | curses, curses.textpad |
| Booru Client | Multi-board API search/download client with CLI + GUI browser. | requests, Tkinter, Pillow |
| Chan Aggregator | Aggregate 4chan/4plebs style boards with caching + CLI search. | requests, argparse |
| Bellman Ford Simulation | Visual Bellman–Ford walkthrough with CLI + Matplotlib GUI controls and exports. | matplotlib, argparse |
>>>>>>> a7f0737b
| Imageboard | Minimal Flask + SQLite anonymous imageboard (threads, replies, uploads, quoting, thumbnails). | Flask, Pillow, SQLite, Jinja filters |
| ImgToASCII | Convert images to ASCII art (CLI + Tk GUI). | Pillow, NumPy, Tkinter |
| IP & URL Obscurifier | Explore IPv4/URL disguises (hex, decimal, mixed bases) with a decoder CLI. | argparse, ipaddress, urllib |
| IRC Client | Async terminal IRC client with TLS, reconnection, logging. | Python stdlib (`asyncio`, `ssl`, `argparse`, `logging`) |
| IP Tracking visualization | Fetch IP geolocation data & plot interactive map. | requests, pandas, plotly, tqdm |
| Key Press Bot | Cross-platform keyboard automation with scripting + recorder. | pynput, pyautogui |
| Markdown Editor | Desktop Markdown editor with live preview & exports. | Tkinter, markdown |
| Markov Chain Sentence Generator | Train simple Markov model over corpora (CLI + GUI). | Dataclasses, Tkinter |
| Music Streaming | LAN audio streaming server/client with discovery + buffering. | Flask, mutagen, FFmpeg |
| Matrix Arithmetic | Explainable matrix calculator (CLI + GUI) covering add/multiply/det/inverse plus 2D visualiser. | NumPy, Tkinter, matplotlib |
| Stock Market Simulator | Backtest custom strategies over Yahoo Finance data with caching + reports. | pandas, requests, matplotlib (optional) |
| MIDI Player Editor | CLI-based MIDI playback, editing, and export workflow. | mido, python-rtmidi |
| Paint (clone) | Lightweight Tk canvas paint app with palette + save. | Tkinter, Pillow (optional) |
| Pixel Editor | Layered pixel art editor with animation preview & sprite sheet IO. | Tkinter, Pillow |
| PDF Tagger | Add arbitrary JSON metadata tags to PDFs. | pypdf |
| Port Scanner | Concurrent TCP port scanning (CLI + GUI + export). | sockets, ThreadPoolExecutor, Tkinter |
| Producer Consumer | Modernized concurrency patterns (Py/Java/C/C++ examples). | threading, semaphores, queues |
| File Compression Utility | Drag-and-drop archiver with Tk GUI, reusable backend, and tests. | zipfile, tarfile, Tkinter |
| Radix Base Converter | Arbitrary base conversion (2..36) with GUI. | Pure Python, Tkinter |
| Relational DB | Educational in-memory SQL engine with parser, executor, and CLI shell. | Pure Python |
| Seam Carving | Content-aware image resizing (CLI + GUI + progress). | OpenCV, NumPy, Pillow (GUI) |
| Shazam Clone | Audio fingerprinting with spectrogram peaks + MinHash, CLI tooling for build/query/benchmark. | librosa, NumPy, sounddevice (optional) |
| TFTP Tool | RFC 1350-compliant UDP file transfer client/server with CLI. | sockets, logging |
| ToDoList-CLI | File‑backed todo manager (undo, prioritize, search). | Dataclasses, color output |
| Window Manager | Lightweight tiling WM with master/stack layout & keybindings. | python-xlib, X11 |
| Vector Product | Vector math utilities & 3D plotting. | matplotlib |
| Old School cringe | Multi-effect demoscene timeline (plasma, scroller, zoomer) with synced audio. | pygame, NumPy |
| Verlet Cloth | Cloth simulation using Verlet integration with interactive toggles. | NumPy, matplotlib |
| WAV Equalizer | Real-time multi-band audio equalizer with live spectrum GUI. | numpy, scipy, sounddevice, matplotlib, Tkinter |
| Old School cringe | Retro rotating cube + assets demo. | matplotlib.animation, NumPy |
| Graphing Calculator | Basic expression plotting GUI. | Tkinter, eval sandboxing |
| Paint / Clone | Simple drawing & export. | Tkinter |

> Some tiny folders (e.g. helper assets) may not appear above—table focuses on active code artifacts.

---

## 3. Selective Installs

If you only need a subset, install manually:

| Feature | Minimal Install |
|---------|-----------------|
| Imageboard | `pip install Flask Pillow` |
| Seam Carving | `pip install opencv-python numpy` (Pillow optional for GUI) |
| IP Map | `pip install requests pandas plotly tqdm` |
| IRC Client | no extra packages (Python 3.10+ standard library) |
| PDF Tagger | `pip install pypdf` |
| ASCII Converter | `pip install Pillow numpy` |
| Vector / Rotating Cube | `pip install matplotlib numpy` |

You can also break the monolithic `requirements.txt` later into extras (see "Future Improvements").

---

## 4. Common Patterns & Conventions

- Dataclasses: Configuration + domain objects (`TodoItem`, `CarveConfig`, etc.).
- Escape‑then‑format: For safe HTML injection (Imageboard `format_post` filter).
- GUI Separation: Logic modules importable by GUI (`resize.py` vs `resize_gui.py`).
- Atomic Writes: For todo storage to avoid corruption.
- Thread Cancellation: Event/flag based graceful shutdown (seam carving GUI, scanners).
- CLI Consistency: Most scripts provide `--help` and exit codes >0 on error.
- Optional Imports: Graceful degradation if heavy libs absent.

---

## 5. Usage Examples

A few representative workflows.

### 5.1. Imageboard (development run)

```pwsh
python "Imageboard/imageboard.py" --host 127.0.0.1 --port 5000 --data data_dev
# Open http://127.0.0.1:5000/
```

Uploads go into `data_dev/uploads/`; SQLite DB stored in `data_dev/imageboard.db`.

### 5.2. Seam Carving

```pwsh
python "Seam Carving/resize.py" input.jpg --width -200 -o resized.jpg --progress
```

Negative width means remove columns; use `--height` similarly. GUI:

```pwsh
python "Seam Carving/resize_gui.py"
```

### 5.3. Port Scanner (top 1000 default ports)

```pwsh
python "Port Scanner/scanner.py" 192.168.1.10 --top 1000 --json report.json
```

GUI:

```pwsh
python "Port Scanner/scanner_gui.py"
```

### 5.4. ToDo List

```pwsh
python "ToDoList-CLI/todo.py" add "Refactor imageboard quoting"
python "ToDoList-CLI/todo.py" list --all
python "ToDoList-CLI/todo.py" done 3
```

### 5.5. Markov Chain Sentences

```pwsh
python "Markov Chain Sentence Generator/mcsg.py" corpus.txt --order 3 --sentences 5
```

GUI:

```pwsh
python "Markov Chain Sentence Generator/mcsg_gui.py"
```

### 5.6. Relational DB (SQL shell)

```pwsh
cd "Relational DB"
python -m relational_db.cli
```

Sample session:

```sql
db> CREATE TABLE authors (id INT PRIMARY KEY, name TEXT);
db> INSERT INTO authors VALUES (1, 'Octavia Butler');
db> SELECT * FROM authors;
id | name
1  | Octavia Butler
```

### 5.6. ASCII Conversion

```pwsh
python "ImgToASCII/convert.py" cat.png --width 120 --invert --out cat.txt
```

GUI:

```pwsh
python "ImgToASCII/convert_gui.py"
```

### 5.7. TFTP Tool

```pwsh
# Terminal 1 – start the server on a high, non-privileged port
python "TFTP Tool/cli.py" --port 6969 server data_root

# Terminal 2 – download and upload files with block-size negotiation
python "TFTP Tool/cli.py" --port 6969 get 127.0.0.1 remote.txt local.txt --blksize 2048
python "TFTP Tool/cli.py" --port 6969 put 127.0.0.1 local.txt remote_copy.txt --blksize 1024
```

---

## 6. Troubleshooting

| Symptom | Fix |
|---------|-----|
| `ModuleNotFoundError` | Did you activate the venv and install deps? (`pip list`) |
| Tk windows fail to open | On WSL / headless systems Tk may not be available; run on native desktop. |
| OpenCV import crash | Try reinstall: `pip install --force-reinstall opencv-python` (ensure matching architecture). |
| Pillow fails to load WebP | Install extras: `pip install Pillow[webp]` |
| Plotly map not showing | Ensure you opened the generated HTML in a browser; disable aggressive script blockers. |

---

## 7. Contributing / Extending

1. Keep each tool self-contained (local imports, minimal global state).
2. Prefer adding a focused README inside a subfolder if usage is non-trivial.
3. Add type hints & docstrings for new public functions.
4. For new dependencies: add to root `Practical/requirements.txt` with a brief comment.
5. Avoid breaking existing CLI flags—add new ones instead of renaming where possible.
6. Run a quick lint / self-test: execute the script with `--help` (should not crash) and one typical command.

### Ideas / Future Improvements

- Split `requirements.txt` into `extras` (e.g., `imageboard`, `vision`, `gui`).
- Add lightweight pytest smoke tests per tool.
- Integrate a `pyproject.toml` for dependency groups & tooling (ruff, black, mypy).
- Provide a launcher script to list and run tools interactively.
- Add Dockerfile for the imageboard (production-like run).
- Implement backlink display in Imageboard (posts that reference an ID).

---

## 8. License

Refer to the repository root `LICENSE` file. Unless otherwise noted in a subfolder, projects follow that license.

---

## 9. Attribution & Learning Intent

These utilities are educational. Performance and security are *good enough* for learning but may need hardening for production (especially anything involving networking or file uploads). Treat them as starting points—fork, explore, and iterate.

Happy hacking! 🎯<|MERGE_RESOLUTION|>--- conflicted
+++ resolved
@@ -56,14 +56,11 @@
 
 | Folder | Summary | Key Tech |
 |--------|---------|----------|
-<<<<<<< HEAD
 | Chat Server Client | Async chat rooms over TCP/UDP with logging, config files, and retrying UDP demo. | asyncio, sockets |
-=======
 | Curses Text Editor | Modal curses text editor with Vim/Emacs keymaps, autosave, and search/replace. | curses, curses.textpad |
 | Booru Client | Multi-board API search/download client with CLI + GUI browser. | requests, Tkinter, Pillow |
 | Chan Aggregator | Aggregate 4chan/4plebs style boards with caching + CLI search. | requests, argparse |
 | Bellman Ford Simulation | Visual Bellman–Ford walkthrough with CLI + Matplotlib GUI controls and exports. | matplotlib, argparse |
->>>>>>> a7f0737b
 | Imageboard | Minimal Flask + SQLite anonymous imageboard (threads, replies, uploads, quoting, thumbnails). | Flask, Pillow, SQLite, Jinja filters |
 | ImgToASCII | Convert images to ASCII art (CLI + Tk GUI). | Pillow, NumPy, Tkinter |
 | IP & URL Obscurifier | Explore IPv4/URL disguises (hex, decimal, mixed bases) with a decoder CLI. | argparse, ipaddress, urllib |
