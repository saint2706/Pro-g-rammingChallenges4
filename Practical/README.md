--- conflicted
+++ resolved
@@ -68,13 +68,10 @@
 | Key Press Bot | Cross-platform keyboard automation with scripting + recorder. | pynput, pyautogui |
 | Markdown Editor | Desktop Markdown editor with live preview & exports. | Tkinter, markdown |
 | Markov Chain Sentence Generator | Train simple Markov model over corpora (CLI + GUI). | Dataclasses, Tkinter |
-<<<<<<< HEAD
 | Music Streaming | LAN audio streaming server/client with discovery + buffering. | Flask, mutagen, FFmpeg |
-=======
 | Matrix Arithmetic | Explainable matrix calculator (CLI + GUI) covering add/multiply/det/inverse plus 2D visualiser. | NumPy, Tkinter, matplotlib |
 | Stock Market Simulator | Backtest custom strategies over Yahoo Finance data with caching + reports. | pandas, requests, matplotlib (optional) |
 | MIDI Player Editor | CLI-based MIDI playback, editing, and export workflow. | mido, python-rtmidi |
->>>>>>> c2cff05d
 | Paint (clone) | Lightweight Tk canvas paint app with palette + save. | Tkinter, Pillow (optional) |
 | Pixel Editor | Layered pixel art editor with animation preview & sprite sheet IO. | Tkinter, Pillow |
 | PDF Tagger | Add arbitrary JSON metadata tags to PDFs. | pypdf |
