# Practical Projects Suite

A curated collection of small-to-medium Python (and some multi-language) utilities, demos, and learning projects. Each folder under `Practical/` is intentionally self‑contained so you can explore a single topic (networking, image manipulation, GUIs, CLI patterns, simple web apps) without heavy project scaffolding.

This root README gives you:

- A high‑level map of the subprojects
- Quick setup (global vs per‑tool) guidance
- Usage examples (PowerShell oriented – you're on Windows)
- Common architectural / code patterns used across tools
- Contribution & extension tips

> New here? Skim "Quick Start" then jump to a project that interests you—each script has inline docs and many have their own README or helpful comments.

---

## 1. Quick Start

### 1.1. Clone and enter

```pwsh
git clone https://github.com/saintwithataint/Pro-g-rammingChallenges4.git
cd Pro-g-rammingChallenges4/Practical
```

### 1.2. Create a virtual environment (recommended)

```pwsh
python -m venv .venv
. .venv/Scripts/Activate.ps1   # PowerShell activation
```

### 1.3. Install consolidated dependencies

This installs everything needed for ALL tools (heavier, but simple):

```pwsh
pip install -r requirements.txt
```

Want minimal installs? See "Selective Installs" below.

### 1.4. Run something

```pwsh
python "Imageboard/imageboard.py" --help
python "Seam Carving/resize.py" --help
python "ToDoList-CLI/todo.py" add "Ship awesome README"
```

---

## 2. Project Index (Alphabetical)

Brief synopses; dive into each folder for details.

| Folder | Summary | Key Tech |
|--------|---------|----------|
| Chan Aggregator | Aggregate 4chan/4plebs style boards with caching + CLI search. | requests, argparse |
| Bellman Ford Simulation | Visual Bellman–Ford walkthrough with CLI + Matplotlib GUI controls and exports. | matplotlib, argparse |
| Imageboard | Minimal Flask + SQLite anonymous imageboard (threads, replies, uploads, quoting, thumbnails). | Flask, Pillow, SQLite, Jinja filters |
| ImgToASCII | Convert images to ASCII art (CLI + Tk GUI). | Pillow, NumPy, Tkinter |
<<<<<<< HEAD
| IP & URL Obscurifier | Explore IPv4/URL disguises (hex, decimal, mixed bases) with a decoder CLI. | argparse, ipaddress, urllib |
=======
| IRC Client | Async terminal IRC client with TLS, reconnection, logging. | Python stdlib (`asyncio`, `ssl`, `argparse`, `logging`) |
>>>>>>> 51f1b10f
| IP Tracking visualization | Fetch IP geolocation data & plot interactive map. | requests, pandas, plotly, tqdm |
| Markdown Editor | Desktop Markdown editor with live preview & exports. | Tkinter, markdown |
| Markov Chain Sentence Generator | Train simple Markov model over corpora (CLI + GUI). | Dataclasses, Tkinter |
| Matrix Arithmetic | Explainable matrix calculator (CLI + GUI) covering add/multiply/det/inverse plus 2D visualiser. | NumPy, Tkinter, matplotlib |
| Stock Market Simulator | Backtest custom strategies over Yahoo Finance data with caching + reports. | pandas, requests, matplotlib (optional) |
| MIDI Player Editor | CLI-based MIDI playback, editing, and export workflow. | mido, python-rtmidi |
| Paint (clone) | Lightweight Tk canvas paint app with palette + save. | Tkinter, Pillow (optional) |
| Pixel Editor | Layered pixel art editor with animation preview & sprite sheet IO. | Tkinter, Pillow |
| PDF Tagger | Add arbitrary JSON metadata tags to PDFs. | pypdf |
| Port Scanner | Concurrent TCP port scanning (CLI + GUI + export). | sockets, ThreadPoolExecutor, Tkinter |
| Producer Consumer | Modernized concurrency patterns (Py/Java/C/C++ examples). | threading, semaphores, queues |
| File Compression Utility | Drag-and-drop archiver with Tk GUI, reusable backend, and tests. | zipfile, tarfile, Tkinter |
| Radix Base Converter | Arbitrary base conversion (2..36) with GUI. | Pure Python, Tkinter |
| Relational DB | Educational in-memory SQL engine with parser, executor, and CLI shell. | Pure Python |
| Seam Carving | Content-aware image resizing (CLI + GUI + progress). | OpenCV, NumPy, Pillow (GUI) |
| TFTP Tool | RFC 1350-compliant UDP file transfer client/server with CLI. | sockets, logging |
| ToDoList-CLI | File‑backed todo manager (undo, prioritize, search). | Dataclasses, color output |
| Window Manager | Lightweight tiling WM with master/stack layout & keybindings. | python-xlib, X11 |
| Vector Product | Vector math utilities & 3D plotting. | matplotlib |
| Old School cringe | Multi-effect demoscene timeline (plasma, scroller, zoomer) with synced audio. | pygame, NumPy |
| Verlet Cloth | Cloth simulation using Verlet integration with interactive toggles. | NumPy, matplotlib |
| WAV Equalizer | Real-time multi-band audio equalizer with live spectrum GUI. | numpy, scipy, sounddevice, matplotlib, Tkinter |
| Old School cringe | Retro rotating cube + assets demo. | matplotlib.animation, NumPy |
| Graphing Calculator | Basic expression plotting GUI. | Tkinter, eval sandboxing |
| Paint / Clone | Simple drawing & export. | Tkinter |

> Some tiny folders (e.g. helper assets) may not appear above—table focuses on active code artifacts.

---

## 3. Selective Installs

If you only need a subset, install manually:

| Feature | Minimal Install |
|---------|-----------------|
| Imageboard | `pip install Flask Pillow` |
| Seam Carving | `pip install opencv-python numpy` (Pillow optional for GUI) |
| IP Map | `pip install requests pandas plotly tqdm` |
| IRC Client | no extra packages (Python 3.10+ standard library) |
| PDF Tagger | `pip install pypdf` |
| ASCII Converter | `pip install Pillow numpy` |
| Vector / Rotating Cube | `pip install matplotlib numpy` |

You can also break the monolithic `requirements.txt` later into extras (see "Future Improvements").

---

## 4. Common Patterns & Conventions

- Dataclasses: Configuration + domain objects (`TodoItem`, `CarveConfig`, etc.).
- Escape‑then‑format: For safe HTML injection (Imageboard `format_post` filter).
- GUI Separation: Logic modules importable by GUI (`resize.py` vs `resize_gui.py`).
- Atomic Writes: For todo storage to avoid corruption.
- Thread Cancellation: Event/flag based graceful shutdown (seam carving GUI, scanners).
- CLI Consistency: Most scripts provide `--help` and exit codes >0 on error.
- Optional Imports: Graceful degradation if heavy libs absent.

---

## 5. Usage Examples

A few representative workflows.

### 5.1. Imageboard (development run)

```pwsh
python "Imageboard/imageboard.py" --host 127.0.0.1 --port 5000 --data data_dev
# Open http://127.0.0.1:5000/
```

Uploads go into `data_dev/uploads/`; SQLite DB stored in `data_dev/imageboard.db`.

### 5.2. Seam Carving

```pwsh
python "Seam Carving/resize.py" input.jpg --width -200 -o resized.jpg --progress
```

Negative width means remove columns; use `--height` similarly. GUI:

```pwsh
python "Seam Carving/resize_gui.py"
```

### 5.3. Port Scanner (top 1000 default ports)

```pwsh
python "Port Scanner/scanner.py" 192.168.1.10 --top 1000 --json report.json
```

GUI:

```pwsh
python "Port Scanner/scanner_gui.py"
```

### 5.4. ToDo List

```pwsh
python "ToDoList-CLI/todo.py" add "Refactor imageboard quoting"
python "ToDoList-CLI/todo.py" list --all
python "ToDoList-CLI/todo.py" done 3
```

### 5.5. Markov Chain Sentences

```pwsh
python "Markov Chain Sentence Generator/mcsg.py" corpus.txt --order 3 --sentences 5
```

GUI:

```pwsh
python "Markov Chain Sentence Generator/mcsg_gui.py"
```

### 5.6. Relational DB (SQL shell)

```pwsh
cd "Relational DB"
python -m relational_db.cli
```

Sample session:

```sql
db> CREATE TABLE authors (id INT PRIMARY KEY, name TEXT);
db> INSERT INTO authors VALUES (1, 'Octavia Butler');
db> SELECT * FROM authors;
id | name
1  | Octavia Butler
```

### 5.6. ASCII Conversion

```pwsh
python "ImgToASCII/convert.py" cat.png --width 120 --invert --out cat.txt
```

GUI:

```pwsh
python "ImgToASCII/convert_gui.py"
```

### 5.7. TFTP Tool

```pwsh
# Terminal 1 – start the server on a high, non-privileged port
python "TFTP Tool/cli.py" --port 6969 server data_root

# Terminal 2 – download and upload files with block-size negotiation
python "TFTP Tool/cli.py" --port 6969 get 127.0.0.1 remote.txt local.txt --blksize 2048
python "TFTP Tool/cli.py" --port 6969 put 127.0.0.1 local.txt remote_copy.txt --blksize 1024
```

---

## 6. Troubleshooting

| Symptom | Fix |
|---------|-----|
| `ModuleNotFoundError` | Did you activate the venv and install deps? (`pip list`) |
| Tk windows fail to open | On WSL / headless systems Tk may not be available; run on native desktop. |
| OpenCV import crash | Try reinstall: `pip install --force-reinstall opencv-python` (ensure matching architecture). |
| Pillow fails to load WebP | Install extras: `pip install Pillow[webp]` |
| Plotly map not showing | Ensure you opened the generated HTML in a browser; disable aggressive script blockers. |

---

## 7. Contributing / Extending

1. Keep each tool self-contained (local imports, minimal global state).
2. Prefer adding a focused README inside a subfolder if usage is non-trivial.
3. Add type hints & docstrings for new public functions.
4. For new dependencies: add to root `Practical/requirements.txt` with a brief comment.
5. Avoid breaking existing CLI flags—add new ones instead of renaming where possible.
6. Run a quick lint / self-test: execute the script with `--help` (should not crash) and one typical command.

### Ideas / Future Improvements

- Split `requirements.txt` into `extras` (e.g., `imageboard`, `vision`, `gui`).
- Add lightweight pytest smoke tests per tool.
- Integrate a `pyproject.toml` for dependency groups & tooling (ruff, black, mypy).
- Provide a launcher script to list and run tools interactively.
- Add Dockerfile for the imageboard (production-like run).
- Implement backlink display in Imageboard (posts that reference an ID).

---

## 8. License

Refer to the repository root `LICENSE` file. Unless otherwise noted in a subfolder, projects follow that license.

---

## 9. Attribution & Learning Intent

These utilities are educational. Performance and security are *good enough* for learning but may need hardening for production (especially anything involving networking or file uploads). Treat them as starting points—fork, explore, and iterate.

Happy hacking! 🎯<|MERGE_RESOLUTION|>--- conflicted
+++ resolved
@@ -60,11 +60,8 @@
 | Bellman Ford Simulation | Visual Bellman–Ford walkthrough with CLI + Matplotlib GUI controls and exports. | matplotlib, argparse |
 | Imageboard | Minimal Flask + SQLite anonymous imageboard (threads, replies, uploads, quoting, thumbnails). | Flask, Pillow, SQLite, Jinja filters |
 | ImgToASCII | Convert images to ASCII art (CLI + Tk GUI). | Pillow, NumPy, Tkinter |
-<<<<<<< HEAD
 | IP & URL Obscurifier | Explore IPv4/URL disguises (hex, decimal, mixed bases) with a decoder CLI. | argparse, ipaddress, urllib |
-=======
 | IRC Client | Async terminal IRC client with TLS, reconnection, logging. | Python stdlib (`asyncio`, `ssl`, `argparse`, `logging`) |
->>>>>>> 51f1b10f
 | IP Tracking visualization | Fetch IP geolocation data & plot interactive map. | requests, pandas, plotly, tqdm |
 | Markdown Editor | Desktop Markdown editor with live preview & exports. | Tkinter, markdown |
 | Markov Chain Sentence Generator | Train simple Markov model over corpora (CLI + GUI). | Dataclasses, Tkinter |
