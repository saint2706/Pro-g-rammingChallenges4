--- conflicted
+++ resolved
@@ -61,11 +61,11 @@
 | IRC Client | Async terminal IRC client with TLS, reconnection, logging. | Python stdlib (`asyncio`, `ssl`, `argparse`, `logging`) |
 | IP Tracking visualization | Fetch IP geolocation data & plot interactive map. | requests, pandas, plotly, tqdm |
 | Markov Chain Sentence Generator | Train simple Markov model over corpora (CLI + GUI). | Dataclasses, Tkinter |
-<<<<<<< HEAD
+
 | Stock Market Simulator | Backtest custom strategies over Yahoo Finance data with caching + reports. | pandas, requests, matplotlib (optional) |
-=======
+
 | MIDI Player Editor | CLI-based MIDI playback, editing, and export workflow. | mido, python-rtmidi |
->>>>>>> db45c272
+
 | Paint (clone) | Lightweight Tk canvas paint app with palette + save. | Tkinter, Pillow (optional) |
 | PDF Tagger | Add arbitrary JSON metadata tags to PDFs. | pypdf |
 | Port Scanner | Concurrent TCP port scanning (CLI + GUI + export). | sockets, ThreadPoolExecutor, Tkinter |
