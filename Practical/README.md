--- conflicted
+++ resolved
@@ -83,12 +83,9 @@
 | Radix Base Converter | Arbitrary base conversion (2..36) with GUI. | Pure Python, Tkinter |
 | Relational DB | Educational in-memory SQL engine with parser, executor, and CLI shell. | Pure Python |
 | Seam Carving | Content-aware image resizing (CLI + GUI + progress). | OpenCV, NumPy, Pillow (GUI) |
-<<<<<<< HEAD
 | Simple VCS | File-based version control with per-file revision caps, locking, and CLI. | Python stdlib |
-=======
 | Shazam Clone | Audio fingerprinting with spectrogram peaks + MinHash, CLI tooling for build/query/benchmark. | librosa, NumPy, sounddevice (optional) |
 | TFTP Tool | RFC 1350-compliant UDP file transfer client/server with CLI. | sockets, logging |
->>>>>>> 69ced359
 | ToDoList-CLI | File‑backed todo manager (undo, prioritize, search). | Dataclasses, color output |
 | Torrent Client | Educational BitTorrent implementation with resume + CLI progress. | sockets, requests, tqdm |
 | Window Manager | Lightweight tiling WM with master/stack layout & keybindings. | python-xlib, X11 |
