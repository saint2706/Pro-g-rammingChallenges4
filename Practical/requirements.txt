--- conflicted
+++ resolved
@@ -38,10 +38,10 @@
 # CLI polish / color (some scripts may benefit if extended)
 colorama>=0.4.6,<0.5        # Windows-safe ANSI colors (optional; used implicitly / future use)
 
-<<<<<<< HEAD
+
 # Security / encryption
 cryptography>=42.0,<43.0    # Password manager AES-GCM vault
-=======
+
 # Input automation
 pynput>=1.7,<1.8             # Cross-platform keyboard/mouse control
 pyautogui>=0.9,<0.10        # High-level key typing helpers
@@ -49,7 +49,7 @@
 # MIDI tooling
 mido>=1.3,<1.4              # MIDI parsing + editing utilities
 python-rtmidi>=1.5,<1.6     # RtMidi backend for real-time playback
->>>>>>> 58735a48
+
 
 # NOTE:
 # - Some desktop GUI tools rely only on the Python standard library (tkinter, threading, etc.).
