--- conflicted
+++ resolved
@@ -7,12 +7,9 @@
 pandas>=2.2,<2.3            # Used by IP Tracking visualization
 opencv-python>=4.10,<5.0    # Seam carving (energy calculation)
 matplotlib>=3.9,<3.10       # Vector product, rotating cube visualization
-<<<<<<< HEAD
 pygame>=2.6,<2.7            # Old School demo multi-effect timeline
 imageio>=2.34,<2.35         # GIF capture/export for retro demo
-=======
 sounddevice>=0.4,<0.5       # Real-time audio playback (WAV Equalizer)
->>>>>>> 918d067e
 plotly>=5.22,<5.23          # Interactive geo plots for IP tracking
 
 # Web / networking
