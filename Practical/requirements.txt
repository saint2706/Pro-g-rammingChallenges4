--- conflicted
+++ resolved
@@ -3,14 +3,11 @@
 
 # Core scientific / numeric
 numpy>=1.26,<2.0
-<<<<<<< HEAD
 scipy>=1.11,<1.12             # Spectrogram + peak detection utilities (Shazam clone)
 librosa>=0.10,<0.11           # Audio loading/STFT helper (Shazam clone)
 soundfile>=0.12,<0.13         # Backend reader for librosa (WAV/FLAC/OGG support)
 sounddevice>=0.4,<0.5         # Optional microphone capture for querying
-=======
 scipy>=1.11,<1.13            # Signal processing (WAV Equalizer, future DSP demos)
->>>>>>> 78b4ce24
 pandas>=2.2,<2.3            # Used by IP Tracking visualization
 opencv-python>=4.10,<5.0    # Seam carving (energy calculation)
 matplotlib>=3.9,<3.10       # Vector product, rotating cube visualization
