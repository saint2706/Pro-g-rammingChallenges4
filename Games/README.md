--- conflicted
+++ resolved
@@ -64,13 +64,13 @@
 | 106 | Tetris | View Solution | Python 3 + pygame | `Tetris/main.py` |
 
 | 107 | Snake | Solved | Python 3 (turtle), JavaScript + HTML Canvas | `Snake/snake.py`, `Snake/snake.html` |
-<<<<<<< HEAD
+
 | 108 | Pipe Dreams | Backlog | TBD | — |
 | 109 | Pac-Man (behavioural ghosts) | Solved | Python 3 + pygame | `Pacman/main.py` |
-=======
+
 | 108 | Pipe Dreams | Solved | TypeScript + Vite (HTML5 Canvas) | `Pipe Dreams/index.html` (Vite dev server) |
 | 109 | Pac-Man (behavioural ghosts) | Backlog | TBD | — |
->>>>>>> 72277c9b
+
 | 110 | Dragon Quest / Basic RPG Engine | Backlog | TBD | — |
 | 111 | Rock Paper Scissors (+Lizard Spock) | Solved | Python 3 (CLI), C++, Java, JavaScript/Web | `RPS/rpsls.py`, `RPS/rps.cpp`, `RPS/rps.java`, `RPS/rps.html` |
 | 112 | First-Person Engine (OpenGL) | Backlog | Planned OpenGL / C++ | — |
@@ -133,11 +133,11 @@
 python "Monster Raising/main.py"  # pygame ranch sim with JSON saves
 ```
 
-<<<<<<< HEAD
+
 Per-game documentation: [Connect Four](Connect4/README.md), [Minesweeper](Minesweeper/README.md), [Simon](Simon/README.md), [Sudoku](Sudoku/README.md), [Shuffle](Shuffle/README.md), [Yahtzee](Yahtzee/README.md), [Snake](Snake/README.md), [Knight's Tour]("Knight Tour"/README.md), [Rock Paper Scissors](RPS/README.md), [Pac-Man](Pacman/README.md).
-=======
+
 Per-game documentation: [Connect Four](Connect4/README.md), [Tetris](Tetris/README.md), [Minesweeper](Minesweeper/README.md), [Simon](Simon/README.md), [Sudoku](Sudoku/README.md), [Shuffle](Shuffle/README.md), [Yahtzee](Yahtzee/README.md), [Snake](Snake/README.md), [Knight's Tour]("Knight Tour"/README.md), [Rock Paper Scissors](RPS/README.md).
->>>>>>> 72277c9b
+
 
 Assets are co-located inside each project (e.g., `Simon/Assets/Audio`). Keep relative paths intact when running outside the repo root.
 
