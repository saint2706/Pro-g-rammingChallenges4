--- conflicted
+++ resolved
@@ -97,12 +97,12 @@
 | 122 | Design a Game Engine in Unity | Solved | Unity 2022.3 LTS | `UnityEngine/` |
 
 | 123 | Yahtzee | Solved | Python 3 (CLI), Java | `Yahtzee/yahtzee.py`, `Yahtzee/yahtzee.java` |
-<<<<<<< HEAD
+
 | 124 | Oil Panic | Solved | Python 3 + pygame | `OilPanic/oil_panic.py` |
-=======
+
 | 124 | Oil Panic | Backlog | TBD | — |
 
->>>>>>> 3224e849
+
 | 125 | Chess | Backlog | TBD | — |
 | 126 | Go (No AI necessary) | Solved | Python 3 + PySide6 | `Go/go.py` |
 
