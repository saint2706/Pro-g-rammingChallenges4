--- conflicted
+++ resolved
@@ -97,14 +97,13 @@
 | 126 | Go (No AI necessary) | Backlog | TBD | — |
 | 127 | Connect Four | Solved | Python 3 + pygame + numpy, Java | `Connect4/connect4.py`, `Connect4/connect4.java` |
 | 128 | Mastermind | Solved | Python 3 (CLI + tkinter GUI) | `Mastermind/mastermind_cli.py`, `Mastermind/mastermind_gui.py` |
-| 129 | Missile Command | Backlog | TBD | — |
-<<<<<<< HEAD
+| 129 | Missile Command | Backlog 
 | 130 | Tron | Solved | JavaScript (HTML Canvas + WebRTC) | `Tron/index.html` |
 | 131 | Breakout | Backlog | TBD | — |
-=======
+
 | 130 | Tron | Backlog | TBD | — |
 | 131 | Breakout | Solved | Python 3 + pygame | `Breakout/breakout.py` |
->>>>>>> 4a5cc089
+
 | 132 | Simon | Solved | Python 3 + pygame (audio assets) | `Simon/simon.py` |
 
 > When you create a new implementation, update this table with the tech stack and primary launch command so the backlog remains actionable.
@@ -193,12 +192,12 @@
 1. Open the HTML file directly in a browser:
    - `Snake/snake.html`
    - `RPS/rps.html`
-<<<<<<< HEAD
+
    - `Tron/index.html`
-=======
+
 
    - `DanmakuEngine/index.html` (or run `npm run dev` inside `DanmakuEngine/` for PixiJS build tooling)
->>>>>>> 4a5cc089
+
 2. For asset-backed games, keep the accompanying `.js`, `.css`, and `assets/` folders in the same directory.
 3. Optional: use a static server for clean module loading (`python -m http.server` from within the game folder).
 
