--- conflicted
+++ resolved
@@ -176,13 +176,13 @@
 1. Open the HTML file directly in a browser:
    - `Snake/snake.html`
    - `RPS/rps.html`
-<<<<<<< HEAD
+
    - `DanmakuEngine/index.html` (or run `npm run dev` inside `DanmakuEngine/` for PixiJS build tooling)
 2. For asset-backed games, keep the accompanying `.js`, `.css`, and `assets/` folders in the same directory.
 3. Optional: use a static server for clean module loading (`python -m http.server` from within the game folder).
 
 See [Snake](Snake/README.md) and [Rock Paper Scissors](RPS/README.md) for control schemes and asset notes.
-=======
+
 2. Launch the Vite dev server for the TypeScript canvas build:
    ```bash
    cd "Pipe Dreams"
@@ -194,7 +194,7 @@
 4. Optional: use a static server for clean module loading (`python -m http.server` from within the game folder).
 
 See [Snake](Snake/README.md), [Rock Paper Scissors](RPS/README.md), and [Pipe Dreams](Pipe%20Dreams/README.md) for control schemes and asset notes.
->>>>>>> 8972c5df
+
 
 ---
 
