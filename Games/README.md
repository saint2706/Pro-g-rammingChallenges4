--- conflicted
+++ resolved
@@ -82,15 +82,15 @@
 | 117 | Minesweeper | Solved | Python 3 + tkinter | `Minesweeper/mine.py` |
 | 118 | 64KB Audio/Visual Demo | Backlog | TBD | — |
 | 119 | Sudoku | Solved | Python 3 + tkinter + numpy | `Sudoku/sudoku.py` |
-<<<<<<< HEAD
+
 | 120 | Danmaku (Bullet Hell) Engine | Backlog | TBD | — |
 | 121 | Roguelike Engine / Dungeon Generator | Solved | Python 3 + tcod | `python -m Games.Roguelike.main` |
 | 122 | Design a Game Engine in Unity | Backlog | Unity (planned) | — |
-=======
+
 | 120 | Danmaku (Bullet Hell) Engine | Solved | TypeScript + PixiJS | `DanmakuEngine/` (`npm run dev`) |
 | 121 | Roguelike Engine / Dungeon Generator | Backlog | TBD | — |
 | 122 | Design a Game Engine in Unity | Solved | Unity 2022.3 LTS | `UnityEngine/` |
->>>>>>> 138ff96b
+
 | 123 | Yahtzee | Solved | Python 3 (CLI), Java | `Yahtzee/yahtzee.py`, `Yahtzee/yahtzee.java` |
 | 124 | Oil Panic | Backlog | TBD | — |
 | 125 | Chess | Backlog | TBD | — |
@@ -140,11 +140,11 @@
 python "Mastermind/mastermind_cli.py"  # CLI Mastermind with difficulty presets
 python "Mastermind/mastermind_gui.py"  # tkinter GUI with code-maker mode
 python "RPS/rpsls.py"           # CLI (supports Lizard/Spock variant)
-<<<<<<< HEAD
+
 python -m Games.Roguelike.main   # Terminal roguelike (tcod)
-=======
+
 python "Monster Raising/main.py"  # pygame ranch sim with JSON saves
->>>>>>> 138ff96b
+
 ```
 
 
