--- conflicted
+++ resolved
@@ -56,13 +56,13 @@
 | #   | Challenge | Status  | Primary Tech Stack | Entry Points |
 |-----|-----------|---------|--------------------|--------------|
 | 104 | Knight's Tour | Solved | Python 3 (CLI, backtracking) | `Knight Tour/knight.py` |
-<<<<<<< HEAD
+
 | 105 | Monster Raising/Breeding Simulator | Solved | Python 3 + pygame | `Monster Raising/main.py` |
 | 106 | Tetris | Backlog | TBD | — |
-=======
+
 | 105 | Monster Raising/Breeding Simulator | Backlog | TBD | — |
 | 106 | Tetris | View Solution | Python 3 + pygame | `Tetris/main.py` |
->>>>>>> eef51ab6
+
 | 107 | Snake | Solved | Python 3 (turtle), JavaScript + HTML Canvas | `Snake/snake.py`, `Snake/snake.html` |
 | 108 | Pipe Dreams | Backlog | TBD | — |
 | 109 | Pac-Man (behavioural ghosts) | Backlog | TBD | — |
