# Games Challenge Hub

A curated playground of `/g/` games implemented across Python, Java, C++, and web stacks. The `Games/` tree mixes fully playable titles with backlog design notes so you can explore existing builds or claim an open challenge.

This README mirrors the structure of the Practical suite guide: start with a quick environment spin-up, consult the index, and drill into per-language playbooks or contribution patterns when you are ready to extend the catalogue.

---

## 1. Quick Start

### 1.1. Clone and scope to the games

```bash
git clone https://github.com/saintwithataint/Pro-g-rammingChallenges4.git
cd Pro-g-rammingChallenges4/Games
```

> Working from the repository root? Swap the final line for `cd Pro-g-rammingChallenges4` and prefix game paths with `Games/` in the commands below.

### 1.2. Create a virtual environment (recommended)

```bash
python -m venv .venv
source .venv/bin/activate  # Windows PowerShell: .venv\Scripts\Activate.ps1
```

### 1.3. Install pyproject extras for games

Use the editable extras defined in the root [`pyproject.toml`](../pyproject.toml) and cross-referenced in the [repository README](../README.md#using-pyprojecttoml):

```bash
python -m pip install -e .[games]
# Optional add-ons
python -m pip install -e .[visual]  # matplotlib-powered visualisers (Shuffle)
python -m pip install -e .[audio]   # pygame audio backends (Simon, Connect 4)
```

Extras keep Python dependencies lightweight and consistent with the root extras table.

### 1.4. Launch your first build

```bash
python "Snake/snake.py"          # Turtle graphics Snake
python "Breakout/breakout.py"    # pygame Breakout with JSON levels
python "Simon/simon.py"          # Pygame Simon (loads local assets)
python "Shuffle/cards.py"        # Matplotlib card shuffler
```

Prefer Java or C++? Check the run matrix in [Section 4](#4-run-guides-by-language).

---

## 2. Challenge Index (solved + backlog)

Authoritative status board for challenges #104–#132. Entry points list the main script or launcher; multi-language games expose multiple commands.

| #   | Challenge | Status  | Primary Tech Stack | Entry Points |
|-----|-----------|---------|--------------------|--------------|
| 104 | Knight's Tour | Solved | Python 3 (CLI, backtracking) | `Knight Tour/knight.py` |

| 105 | Monster Raising/Breeding Simulator | Solved | Python 3 + pygame | `Monster Raising/main.py` |
| 106 | Tetris | Backlog | TBD | — |

| 105 | Monster Raising/Breeding Simulator | Backlog | TBD | — |
| 106 | Tetris | View Solution | Python 3 + pygame | `Tetris/main.py` |

| 107 | Snake | Solved | Python 3 (turtle), JavaScript + HTML Canvas | `Snake/snake.py`, `Snake/snake.html` |

| 108 | Pipe Dreams | Backlog | TBD | — |
| 109 | Pac-Man (behavioural ghosts) | Solved | Python 3 + pygame | `Pacman/main.py` |

| 108 | Pipe Dreams | Solved | TypeScript + Vite (HTML5 Canvas) | `Pipe Dreams/index.html` (Vite dev server) |
| 109 | Pac-Man (behavioural ghosts) | Backlog | TBD | — |

| 110 | Dragon Quest / Basic RPG Engine | Solved | Python 3 + pygame RPG engine | `RPGEngine/main.py` |


| 110 | Dragon Quest / Basic RPG Engine | Backlog | TBD | — |

| 111 | Rock Paper Scissors (+Lizard Spock) | Solved | Python 3 (CLI), C++, Java, JavaScript/Web | `RPS/rpsls.py`, `RPS/rps.cpp`, `RPS/rps.java`, `RPS/rps.html` |
| 112 | First-Person Engine (OpenGL) | Solved | C++17, GLFW, GLAD | `FirstPersonEngine` (see README) |
| 113 | Shuffle a Deck (with visualisation) | Solved | Python 3 + matplotlib | `Shuffle/cards.py` |
| 114 | Multi-agent Tag Simulation | Solved | Python 3 + pygame + matplotlib | `MultiAgentTag/tag_sim.py` |
| 115 | Wolfenstein Clone | Backlog | Planned raycaster | — |
| 116 | Scorched Earth Clone | Solved | Python 3 + pygame | `ScorchedEarth/scorched_earth.py` |
| 117 | Minesweeper | Solved | Python 3 + tkinter | `Minesweeper/mine.py` |
| 118 | 64KB Audio/Visual Demo | Backlog | TBD | — |
| 119 | Sudoku | Solved | Python 3 + tkinter + numpy | `Sudoku/sudoku.py` |

| 120 | Danmaku (Bullet Hell) Engine | Backlog | TBD | — |
| 121 | Roguelike Engine / Dungeon Generator | Solved | Python 3 + tcod | `python -m Games.Roguelike.main` |
| 122 | Design a Game Engine in Unity | Backlog | Unity (planned) | — |

| 120 | Danmaku (Bullet Hell) Engine | Solved | TypeScript + PixiJS | `DanmakuEngine/` (`npm run dev`) |
| 121 | Roguelike Engine / Dungeon Generator | Backlog | TBD | — |
| 122 | Design a Game Engine in Unity | Solved | Unity 2022.3 LTS | `UnityEngine/` |

| 123 | Yahtzee | Solved | Python 3 (CLI), Java | `Yahtzee/yahtzee.py`, `Yahtzee/yahtzee.java` |
| 124 | Oil Panic | Backlog | TBD | — |
| 125 | Chess | Solved | Python 3 (CLI + Pygame) | `python -m Games.Chess.cli`, `python -m Games.Chess.pygame_ui` |
| 126 | Go (No AI necessary) | Backlog | TBD | — |
| 127 | Connect Four | Solved | Python 3 + pygame + numpy, Java | `Connect4/connect4.py`, `Connect4/connect4.java` |
| 128 | Mastermind | Solved | Python 3 (CLI + tkinter GUI) | `Mastermind/mastermind_cli.py`, `Mastermind/mastermind_gui.py` |
| 129 | Missile Command | Backlog 
| 130 | Tron | Solved | JavaScript (HTML Canvas + WebRTC) | `Tron/index.html` |
| 131 | Breakout | Backlog | TBD | — |

| 130 | Tron | Backlog | TBD | — |
| 131 | Breakout | Solved | Python 3 + pygame | `Breakout/breakout.py` |

| 132 | Simon | Solved | Python 3 + pygame (audio assets) | `Simon/simon.py` |

> When you create a new implementation, update this table with the tech stack and primary launch command so the backlog remains actionable.

---

## 3. Selective Installs (Games-focused extras)

| Focus | Extras | Notes |
|-------|--------|-------|
| All Python games | `games` | Installs numpy, matplotlib, and pygame used throughout the solved titles. |
| Visual analytics (Shuffle stats, future dashboards) | `games,visual` | Adds plotting + rendering helpers beyond the base game set. |
| Audio-heavy builds (Simon patterns, future rhythm games) | `games,audio` | Pulls in sounddevice/librosa alongside pygame mixers. |
| Development + linting | `games,developer` | Extends with pytest, ruff, mypy for automated checks. |

Need another stack? Refer to the [root extras table](../README.md#using-pyprojecttoml) to combine categories (e.g., `.[games,web]` for multiplayer dashboards).

---

## 4. Run Guides by Language

Each language links to the dedicated game README for deeper context (rules, controls, screenshots, and assets). Commands assume you are inside `Games/` with the virtual environment activated.

### 4.1. Python

```bash
python "Connect4/connect4.py"   # Requires pygame + numpy
python "Tetris/main.py"         # Pygame Tetris with DAS/ARR controls
python "Minesweeper/mine.py"    # tkinter GUI (bundled with most Python installs)
python "Simon/simon.py"         # Loads Assets/Audio and Assets/Images
python "Sudoku/sudoku.py"       # Needs numpy + tkinter
python "Shuffle/cards.py"       # matplotlib visualiser
<<<<<<< HEAD
python "ScorchedEarth/scorched_earth.py"  # Pygame artillery with destructible terrain
=======
python "Pacman/main.py"        # Pygame Pac-Man with behavioural ghosts
>>>>>>> 9a03bb66
python "Yahtzee/yahtzee.py"     # CLI edition
python "Snake/snake.py"         # Turtle graphics, ensure tkinter is available
python "Breakout/breakout.py"   # pygame-powered Breakout with JSON levels
python "Knight Tour/knight.py"  # CLI solver visualises via stdout
python "Mastermind/mastermind_cli.py"  # CLI Mastermind with difficulty presets
python "Mastermind/mastermind_gui.py"  # tkinter GUI with code-maker mode
python "RPS/rpsls.py"           # CLI (supports Lizard/Spock variant)

python -m Chess.cli              # CLI chess with optional AI
```

Per-game documentation: [Connect Four](Connect4/README.md), [Minesweeper](Minesweeper/README.md), [Simon](Simon/README.md), [Sudoku](Sudoku/README.md), [Shuffle](Shuffle/README.md), [Yahtzee](Yahtzee/README.md), [Snake](Snake/README.md), [Knight's Tour]("Knight Tour"/README.md), [Rock Paper Scissors](RPS/README.md), [Chess](Chess/README.md).


python -m Games.Roguelike.main   # Terminal roguelike (tcod)

python "Monster Raising/main.py"  # pygame ranch sim with JSON saves

```


Per-game documentation: [Connect Four](Connect4/README.md), [Minesweeper](Minesweeper/README.md), [Simon](Simon/README.md), [Sudoku](Sudoku/README.md), [Shuffle](Shuffle/README.md), [Yahtzee](Yahtzee/README.md), [Snake](Snake/README.md), [Knight's Tour]("Knight Tour"/README.md), [Rock Paper Scissors](RPS/README.md), [Breakout](Breakout/README.md).


Per-game documentation: [Connect Four](Connect4/README.md), [Minesweeper](Minesweeper/README.md), [Simon](Simon/README.md), [Sudoku](Sudoku/README.md), [Shuffle](Shuffle/README.md), [Yahtzee](Yahtzee/README.md), [Snake](Snake/README.md), [Knight's Tour]("Knight Tour"/README.md), [Rock Paper Scissors](RPS/README.md), [Pac-Man](Pacman/README.md).

Per-game documentation: [Connect Four](Connect4/README.md), [Tetris](Tetris/README.md), [Minesweeper](Minesweeper/README.md), [Simon](Simon/README.md), [Sudoku](Sudoku/README.md), [Shuffle](Shuffle/README.md), [Yahtzee](Yahtzee/README.md), [Snake](Snake/README.md), [Knight's Tour]("Knight Tour"/README.md), [Rock Paper Scissors](RPS/README.md).




Assets are co-located inside each project (e.g., `Simon/Assets/Audio`). Keep relative paths intact when running outside the repo root.

### 4.2. Java

```bash
javac Connect4/connect4.java && java -cp Connect4 connect4
javac Yahtzee/yahtzee.java && java -cp Yahtzee Yahtzee
javac RPS/rps.java && java -cp RPS rps
```

Ensure `javac`/`java` are on your `PATH`. See the linked READMEs for gameplay controls and optional CLI arguments: [Connect Four](Connect4/README.md), [Yahtzee](Yahtzee/README.md), [Rock Paper Scissors](RPS/README.md).

### 4.3. C++

```bash
g++ RPS/rps.cpp -o RPS/rps
./RPS/rps

cmake -S FirstPersonEngine -B FirstPersonEngine/build
cmake --build FirstPersonEngine/build
./FirstPersonEngine/build/first_person_engine  # Launch (Linux/macOS)
FirstPersonEngine\build\Debug\first_person_engine.exe  # Windows example
```

The `FirstPersonEngine` project ships its own [README](FirstPersonEngine/README.md) with platform-specific notes and VR hook instructions.

### 4.4. JavaScript / Web

1. Open the HTML file directly in a browser:
   - `Snake/snake.html`
   - `RPS/rps.html`

   - `Tron/index.html`


   - `DanmakuEngine/index.html` (or run `npm run dev` inside `DanmakuEngine/` for PixiJS build tooling)

2. For asset-backed games, keep the accompanying `.js`, `.css`, and `assets/` folders in the same directory.
3. Optional: use a static server for clean module loading (`python -m http.server` from within the game folder).

See [Snake](Snake/README.md) and [Rock Paper Scissors](RPS/README.md) for control schemes and asset notes.

2. Launch the Vite dev server for the TypeScript canvas build:
   ```bash
   cd "Pipe Dreams"
   npm install
   npm run dev
   ```
   Use `npm run build` for a static bundle (already included under `Pipe Dreams/dist/`).
3. For asset-backed games, keep the accompanying `.js`, `.css`, and `assets/` folders in the same directory.
4. Optional: use a static server for clean module loading (`python -m http.server` from within the game folder).

See [Snake](Snake/README.md), [Rock Paper Scissors](RPS/README.md), and [Pipe Dreams](Pipe%20Dreams/README.md) for control schemes and asset notes.


---

## 5. Troubleshooting

| Symptom | Fix |
|---------|-----|
| `ModuleNotFoundError: pygame` or `numpy` | Install extras with `python -m pip install -e .[games]` (virtual env recommended). |
| Python GUI fails with `No module named '_tkinter'` | Install a system package that provides Tk (macOS: `brew install python-tk`; Ubuntu: `sudo apt-get install python3-tk`). Turtle and tkinter-based games (Snake, Minesweeper, Sudoku) depend on it. |
| Pygame window opens without sound | Ensure `pygame.mixer` can access audio devices. On Linux, install SDL dependencies (`sudo apt-get install libsdl2-mixer-2.0-0`). Assets live under `Simon/Assets`. |
| Java commands fail with `class not found` | Compile within the game folder and include it on the classpath (`-cp`). Follow the exact commands in [Section 4.2](#42-java). |
| Browser games cannot load assets when served remotely | Serve via a static server that preserves folder structure (`python -m http.server`) to avoid cross-origin or relative path issues. |

If issues persist, open an issue referencing the challenge number and include OS + dependency versions.

---

## 6. Contribution Guidelines (Games-specific)

1. **Coding style**: Match existing Python conventions (type hints, docstrings, classes for game state) and follow language idioms for Java/C++ (camelCase methods, header comments). Keep logic modules importable so they can be unit-tested.
2. **Asset handling**: Place media under `<Game>/Assets/` with subfolders (`Audio/`, `Images/`, etc.). Document licensing in the game README and prefer original or CC0/GPL-compatible assets.
3. **README expectations**: Every playable game must ship a `README.md` containing: challenge number, summary, dependency checklist, run commands for each language variant, and asset notes. Use the new READMEs in this directory as templates.
4. **Extras alignment**: When introducing new dependencies, extend `pyproject.toml` extras thoughtfully and update the [root extras table](../README.md#using-pyprojecttoml) plus the table in [Section 3](#3-selective-installs-games-focused-extras).
5. **Testing & linting**: Prefer running `python -m pytest` and `ruff check` (via the `developer` extra) for shared modules. GUI-heavy games should include a CLI-friendly smoke test where feasible.

Ready to contribute? Fork the repo, branch per challenge (`feature/game-<name>`), follow the quick start above, and submit a PR summarising gameplay, assets, and controls.<|MERGE_RESOLUTION|>--- conflicted
+++ resolved
@@ -140,11 +140,11 @@
 python "Simon/simon.py"         # Loads Assets/Audio and Assets/Images
 python "Sudoku/sudoku.py"       # Needs numpy + tkinter
 python "Shuffle/cards.py"       # matplotlib visualiser
-<<<<<<< HEAD
+
 python "ScorchedEarth/scorched_earth.py"  # Pygame artillery with destructible terrain
-=======
+
 python "Pacman/main.py"        # Pygame Pac-Man with behavioural ghosts
->>>>>>> 9a03bb66
+
 python "Yahtzee/yahtzee.py"     # CLI edition
 python "Snake/snake.py"         # Turtle graphics, ensure tkinter is available
 python "Breakout/breakout.py"   # pygame-powered Breakout with JSON levels
