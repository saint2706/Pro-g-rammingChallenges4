--- conflicted
+++ resolved
@@ -144,12 +144,12 @@
 python "Mastermind/mastermind_cli.py"  # CLI Mastermind with difficulty presets
 python "Mastermind/mastermind_gui.py"  # tkinter GUI with code-maker mode
 python "RPS/rpsls.py"           # CLI (supports Lizard/Spock variant)
-<<<<<<< HEAD
+
 python -m Chess.cli              # CLI chess with optional AI
 ```
 
 Per-game documentation: [Connect Four](Connect4/README.md), [Minesweeper](Minesweeper/README.md), [Simon](Simon/README.md), [Sudoku](Sudoku/README.md), [Shuffle](Shuffle/README.md), [Yahtzee](Yahtzee/README.md), [Snake](Snake/README.md), [Knight's Tour]("Knight Tour"/README.md), [Rock Paper Scissors](RPS/README.md), [Chess](Chess/README.md).
-=======
+
 
 python -m Games.Roguelike.main   # Terminal roguelike (tcod)
 
@@ -166,7 +166,7 @@
 Per-game documentation: [Connect Four](Connect4/README.md), [Tetris](Tetris/README.md), [Minesweeper](Minesweeper/README.md), [Simon](Simon/README.md), [Sudoku](Sudoku/README.md), [Shuffle](Shuffle/README.md), [Yahtzee](Yahtzee/README.md), [Snake](Snake/README.md), [Knight's Tour]("Knight Tour"/README.md), [Rock Paper Scissors](RPS/README.md).
 
 
->>>>>>> 196939ee
+
 
 Assets are co-located inside each project (e.g., `Simon/Assets/Audio`). Keep relative paths intact when running outside the repo root.
 
