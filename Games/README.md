--- conflicted
+++ resolved
@@ -225,16 +225,16 @@
 1. Open the HTML file directly in a browser:
    - `Snake/snake.html`
    - `RPS/rps.html`
-<<<<<<< HEAD
+
    - `64kDemo/dist/index.html` (after running `python 64kDemo/build.py`)
-=======
+
 
    - `Tron/index.html`
 
 
    - `DanmakuEngine/index.html` (or run `npm run dev` inside `DanmakuEngine/` for PixiJS build tooling)
 
->>>>>>> 78696096
+
 2. For asset-backed games, keep the accompanying `.js`, `.css`, and `assets/` folders in the same directory.
 3. Optional: use a static server for clean module loading (`python -m http.server` from within the game folder).
 
