# Games Challenge Hub

A curated playground of `/g/` games implemented across Python, Java, C++, and web stacks. The `Games/` tree mixes fully playable titles with backlog design notes so you can explore existing builds or claim an open challenge.

This README mirrors the structure of the Practical suite guide: start with a quick environment spin-up, consult the index, and drill into per-language playbooks or contribution patterns when you are ready to extend the catalogue.

---

## 1. Quick Start

### 1.1. Clone and scope to the games

```bash
git clone https://github.com/saintwithataint/Pro-g-rammingChallenges4.git
cd Pro-g-rammingChallenges4/Games
```

> Working from the repository root? Swap the final line for `cd Pro-g-rammingChallenges4` and prefix game paths with `Games/` in the commands below.

### 1.2. Create a virtual environment (recommended)

```bash
python -m venv .venv
source .venv/bin/activate  # Windows PowerShell: .venv\Scripts\Activate.ps1
```

### 1.3. Install pyproject extras for games

Use the editable extras defined in the root [`pyproject.toml`](../pyproject.toml) and cross-referenced in the [repository README](../README.md#using-pyprojecttoml):

```bash
python -m pip install -e .[games]
# Optional add-ons
python -m pip install -e .[visual]  # matplotlib-powered visualisers (Shuffle)
python -m pip install -e .[audio]   # pygame audio backends (Simon, Connect 4)
```

Extras keep Python dependencies lightweight and consistent with the root extras table.

### 1.4. Launch your first build

```bash
python "Snake/snake.py"          # Turtle graphics Snake
python "Breakout/breakout.py"    # pygame Breakout with JSON levels
python "Simon/simon.py"          # Pygame Simon (loads local assets)
python "Shuffle/cards.py"        # Matplotlib card shuffler
```

Prefer Java or C++? Check the run matrix in [Section 4](#4-run-guides-by-language).

---

## 2. Challenge Index (solved + backlog)

Authoritative status board for challenges #104–#132. Entry points list the main script or launcher; multi-language games expose multiple commands.

| #   | Challenge | Status  | Primary Tech Stack | Entry Points |
|-----|-----------|---------|--------------------|--------------|
| 104 | Knight's Tour | Solved | Python 3 (CLI, backtracking) | `Knight Tour/knight.py` |

| 105 | Monster Raising/Breeding Simulator | Solved | Python 3 + pygame | `Monster Raising/main.py` |
| 106 | Tetris | Backlog | TBD | — |

| 105 | Monster Raising/Breeding Simulator | Backlog | TBD | — |
| 106 | Tetris | View Solution | Python 3 + pygame | `Tetris/main.py` |

| 107 | Snake | Solved | Python 3 (turtle), JavaScript + HTML Canvas | `Snake/snake.py`, `Snake/snake.html` |

| 108 | Pipe Dreams | Backlog | TBD | — |
| 109 | Pac-Man (behavioural ghosts) | Solved | Python 3 + pygame | `Pacman/main.py` |

| 108 | Pipe Dreams | Solved | TypeScript + Vite (HTML5 Canvas) | `Pipe Dreams/index.html` (Vite dev server) |
| 109 | Pac-Man (behavioural ghosts) | Backlog | TBD | — |

| 110 | Dragon Quest / Basic RPG Engine | Solved | Python 3 + pygame RPG engine | `RPGEngine/main.py` |


| 110 | Dragon Quest / Basic RPG Engine | Backlog | TBD | — |

| 111 | Rock Paper Scissors (+Lizard Spock) | Solved | Python 3 (CLI), C++, Java, JavaScript/Web | `RPS/rpsls.py`, `RPS/rps.cpp`, `RPS/rps.java`, `RPS/rps.html` |
| 112 | First-Person Engine (OpenGL) | Solved | C++17, GLFW, GLAD | `FirstPersonEngine` (see README) |
| 113 | Shuffle a Deck (with visualisation) | Solved | Python 3 + matplotlib | `Shuffle/cards.py` |
| 114 | Multi-agent Tag Simulation | Solved | Python 3 + pygame + matplotlib | `MultiAgentTag/tag_sim.py` |
| 115 | Wolfenstein Clone | Backlog | Planned raycaster | — |
| 116 | Scorched Earth Clone | Solved | Python 3 + pygame | `ScorchedEarth/scorched_earth.py` |
| 117 | Minesweeper | Solved | Python 3 + tkinter | `Minesweeper/mine.py` |
| 118 | 64KB Audio/Visual Demo | Backlog | TBD | — |
| 119 | Sudoku | Solved | Python 3 + tkinter + numpy | `Sudoku/sudoku.py` |

| 120 | Danmaku (Bullet Hell) Engine | Backlog | TBD | — |
| 121 | Roguelike Engine / Dungeon Generator | Solved | Python 3 + tcod | `python -m Games.Roguelike.main` |
| 122 | Design a Game Engine in Unity | Backlog | Unity (planned) | — |

| 120 | Danmaku (Bullet Hell) Engine | Solved | TypeScript + PixiJS | `DanmakuEngine/` (`npm run dev`) |
| 121 | Roguelike Engine / Dungeon Generator | Backlog | TBD | — |
| 122 | Design a Game Engine in Unity | Solved | Unity 2022.3 LTS | `UnityEngine/` |

| 123 | Yahtzee | Solved | Python 3 (CLI), Java | `Yahtzee/yahtzee.py`, `Yahtzee/yahtzee.java` |
| 124 | Oil Panic | Backlog | TBD | — |
<<<<<<< HEAD
| 125 | Chess | Backlog | TBD | — |
| 126 | Go (No AI necessary) | Solved | Python 3 + PySide6 | `Go/go.py` |
=======
| 125 | Chess | Solved | Python 3 (CLI + Pygame) | `python -m Games.Chess.cli`, `python -m Games.Chess.pygame_ui` |
| 126 | Go (No AI necessary) | Backlog | TBD | — |
>>>>>>> f1e7803d
| 127 | Connect Four | Solved | Python 3 + pygame + numpy, Java | `Connect4/connect4.py`, `Connect4/connect4.java` |
| 128 | Mastermind | Solved | Python 3 (CLI + tkinter GUI) | `Mastermind/mastermind_cli.py`, `Mastermind/mastermind_gui.py` |
| 129 | Missile Command | Backlog 
| 130 | Tron | Solved | JavaScript (HTML Canvas + WebRTC) | `Tron/index.html` |
| 131 | Breakout | Backlog | TBD | — |

| 130 | Tron | Backlog | TBD | — |
| 131 | Breakout | Solved | Python 3 + pygame | `Breakout/breakout.py` |

| 132 | Simon | Solved | Python 3 + pygame (audio assets) | `Simon/simon.py` |

> When you create a new implementation, update this table with the tech stack and primary launch command so the backlog remains actionable.

---

## 3. Selective Installs (Games-focused extras)

| Focus | Extras | Notes |
|-------|--------|-------|
| All Python games | `games` | Installs numpy, matplotlib, and pygame used throughout the solved titles. |
| Visual analytics (Shuffle stats, future dashboards) | `games,visual` | Adds plotting + rendering helpers beyond the base game set. |
| Audio-heavy builds (Simon patterns, future rhythm games) | `games,audio` | Pulls in sounddevice/librosa alongside pygame mixers. |
| Development + linting | `games,developer` | Extends with pytest, ruff, mypy for automated checks. |

Need another stack? Refer to the [root extras table](../README.md#using-pyprojecttoml) to combine categories (e.g., `.[games,web]` for multiplayer dashboards).

---

## 4. Run Guides by Language

Each language links to the dedicated game README for deeper context (rules, controls, screenshots, and assets). Commands assume you are inside `Games/` with the virtual environment activated.

### 4.1. Python

```bash
python "Connect4/connect4.py"   # Requires pygame + numpy
python "Tetris/main.py"         # Pygame Tetris with DAS/ARR controls
python "Minesweeper/mine.py"    # tkinter GUI (bundled with most Python installs)
python "Simon/simon.py"         # Loads Assets/Audio and Assets/Images
python "Sudoku/sudoku.py"       # Needs numpy + tkinter
python "Shuffle/cards.py"       # matplotlib visualiser

python "ScorchedEarth/scorched_earth.py"  # Pygame artillery with destructible terrain

python "Pacman/main.py"        # Pygame Pac-Man with behavioural ghosts

python "Yahtzee/yahtzee.py"     # CLI edition
python "Snake/snake.py"         # Turtle graphics, ensure tkinter is available
python "Breakout/breakout.py"   # pygame-powered Breakout with JSON levels
python "Knight Tour/knight.py"  # CLI solver visualises via stdout
python "Mastermind/mastermind_cli.py"  # CLI Mastermind with difficulty presets
python "Mastermind/mastermind_gui.py"  # tkinter GUI with code-maker mode
python "RPS/rpsls.py"           # CLI (supports Lizard/Spock variant)

python -m Chess.cli              # CLI chess with optional AI
```

Per-game documentation: [Connect Four](Connect4/README.md), [Minesweeper](Minesweeper/README.md), [Simon](Simon/README.md), [Sudoku](Sudoku/README.md), [Shuffle](Shuffle/README.md), [Yahtzee](Yahtzee/README.md), [Snake](Snake/README.md), [Knight's Tour]("Knight Tour"/README.md), [Rock Paper Scissors](RPS/README.md), [Chess](Chess/README.md).


python -m Games.Roguelike.main   # Terminal roguelike (tcod)

python "Monster Raising/main.py"  # pygame ranch sim with JSON saves

```


Per-game documentation: [Connect Four](Connect4/README.md), [Minesweeper](Minesweeper/README.md), [Simon](Simon/README.md), [Sudoku](Sudoku/README.md), [Shuffle](Shuffle/README.md), [Yahtzee](Yahtzee/README.md), [Snake](Snake/README.md), [Knight's Tour]("Knight Tour"/README.md), [Rock Paper Scissors](RPS/README.md), [Breakout](Breakout/README.md).


Per-game documentation: [Connect Four](Connect4/README.md), [Minesweeper](Minesweeper/README.md), [Simon](Simon/README.md), [Sudoku](Sudoku/README.md), [Shuffle](Shuffle/README.md), [Yahtzee](Yahtzee/README.md), [Snake](Snake/README.md), [Knight's Tour]("Knight Tour"/README.md), [Rock Paper Scissors](RPS/README.md), [Pac-Man](Pacman/README.md).

Per-game documentation: [Connect Four](Connect4/README.md), [Tetris](Tetris/README.md), [Minesweeper](Minesweeper/README.md), [Simon](Simon/README.md), [Sudoku](Sudoku/README.md), [Shuffle](Shuffle/README.md), [Yahtzee](Yahtzee/README.md), [Snake](Snake/README.md), [Knight's Tour]("Knight Tour"/README.md), [Rock Paper Scissors](RPS/README.md).




Assets are co-located inside each project (e.g., `Simon/Assets/Audio`). Keep relative paths intact when running outside the repo root.

### 4.2. Java

```bash
javac Connect4/connect4.java && java -cp Connect4 connect4
javac Yahtzee/yahtzee.java && java -cp Yahtzee Yahtzee
javac RPS/rps.java && java -cp RPS rps
```

Ensure `javac`/`java` are on your `PATH`. See the linked READMEs for gameplay controls and optional CLI arguments: [Connect Four](Connect4/README.md), [Yahtzee](Yahtzee/README.md), [Rock Paper Scissors](RPS/README.md).

### 4.3. C++

```bash
g++ RPS/rps.cpp -o RPS/rps
./RPS/rps

cmake -S FirstPersonEngine -B FirstPersonEngine/build
cmake --build FirstPersonEngine/build
./FirstPersonEngine/build/first_person_engine  # Launch (Linux/macOS)
FirstPersonEngine\build\Debug\first_person_engine.exe  # Windows example
```

The `FirstPersonEngine` project ships its own [README](FirstPersonEngine/README.md) with platform-specific notes and VR hook instructions.

### 4.4. JavaScript / Web

1. Open the HTML file directly in a browser:
   - `Snake/snake.html`
   - `RPS/rps.html`

   - `Tron/index.html`


   - `DanmakuEngine/index.html` (or run `npm run dev` inside `DanmakuEngine/` for PixiJS build tooling)

2. For asset-backed games, keep the accompanying `.js`, `.css`, and `assets/` folders in the same directory.
3. Optional: use a static server for clean module loading (`python -m http.server` from within the game folder).

See [Snake](Snake/README.md) and [Rock Paper Scissors](RPS/README.md) for control schemes and asset notes.

2. Launch the Vite dev server for the TypeScript canvas build:
   ```bash
   cd "Pipe Dreams"
   npm install
   npm run dev
   ```
   Use `npm run build` for a static bundle (already included under `Pipe Dreams/dist/`).
3. For asset-backed games, keep the accompanying `.js`, `.css`, and `assets/` folders in the same directory.
4. Optional: use a static server for clean module loading (`python -m http.server` from within the game folder).

See [Snake](Snake/README.md), [Rock Paper Scissors](RPS/README.md), and [Pipe Dreams](Pipe%20Dreams/README.md) for control schemes and asset notes.


---

## 5. Troubleshooting

| Symptom | Fix |
|---------|-----|
| `ModuleNotFoundError: pygame` or `numpy` | Install extras with `python -m pip install -e .[games]` (virtual env recommended). |
| Python GUI fails with `No module named '_tkinter'` | Install a system package that provides Tk (macOS: `brew install python-tk`; Ubuntu: `sudo apt-get install python3-tk`). Turtle and tkinter-based games (Snake, Minesweeper, Sudoku) depend on it. |
| Pygame window opens without sound | Ensure `pygame.mixer` can access audio devices. On Linux, install SDL dependencies (`sudo apt-get install libsdl2-mixer-2.0-0`). Assets live under `Simon/Assets`. |
| Java commands fail with `class not found` | Compile within the game folder and include it on the classpath (`-cp`). Follow the exact commands in [Section 4.2](#42-java). |
| Browser games cannot load assets when served remotely | Serve via a static server that preserves folder structure (`python -m http.server`) to avoid cross-origin or relative path issues. |

If issues persist, open an issue referencing the challenge number and include OS + dependency versions.

---

## 6. Contribution Guidelines (Games-specific)

1. **Coding style**: Match existing Python conventions (type hints, docstrings, classes for game state) and follow language idioms for Java/C++ (camelCase methods, header comments). Keep logic modules importable so they can be unit-tested.
2. **Asset handling**: Place media under `<Game>/Assets/` with subfolders (`Audio/`, `Images/`, etc.). Document licensing in the game README and prefer original or CC0/GPL-compatible assets.
3. **README expectations**: Every playable game must ship a `README.md` containing: challenge number, summary, dependency checklist, run commands for each language variant, and asset notes. Use the new READMEs in this directory as templates.
4. **Extras alignment**: When introducing new dependencies, extend `pyproject.toml` extras thoughtfully and update the [root extras table](../README.md#using-pyprojecttoml) plus the table in [Section 3](#3-selective-installs-games-focused-extras).
5. **Testing & linting**: Prefer running `python -m pytest` and `ruff check` (via the `developer` extra) for shared modules. GUI-heavy games should include a CLI-friendly smoke test where feasible.

Ready to contribute? Fork the repo, branch per challenge (`feature/game-<name>`), follow the quick start above, and submit a PR summarising gameplay, assets, and controls.<|MERGE_RESOLUTION|>--- conflicted
+++ resolved
@@ -97,13 +97,13 @@
 
 | 123 | Yahtzee | Solved | Python 3 (CLI), Java | `Yahtzee/yahtzee.py`, `Yahtzee/yahtzee.java` |
 | 124 | Oil Panic | Backlog | TBD | — |
-<<<<<<< HEAD
+
 | 125 | Chess | Backlog | TBD | — |
 | 126 | Go (No AI necessary) | Solved | Python 3 + PySide6 | `Go/go.py` |
-=======
+
 | 125 | Chess | Solved | Python 3 (CLI + Pygame) | `python -m Games.Chess.cli`, `python -m Games.Chess.pygame_ui` |
 | 126 | Go (No AI necessary) | Backlog | TBD | — |
->>>>>>> f1e7803d
+
 | 127 | Connect Four | Solved | Python 3 + pygame + numpy, Java | `Connect4/connect4.py`, `Connect4/connect4.java` |
 | 128 | Mastermind | Solved | Python 3 (CLI + tkinter GUI) | `Mastermind/mastermind_cli.py`, `Mastermind/mastermind_gui.py` |
 | 129 | Missile Command | Backlog 
