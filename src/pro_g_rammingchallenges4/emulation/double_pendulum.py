"""Double pendulum simulation utilities.

This module provides a Runge--Kutta 4 integrator for the classical
non-linear double pendulum along with helpers for visualisation and
exporting simulation data.
"""

from __future__ import annotations

from dataclasses import dataclass
from math import cos, sin
from pathlib import Path
from typing import Iterable, List, Sequence, Tuple


@dataclass(frozen=True)
class DoublePendulumConfig:
    """Physical configuration values for the double pendulum."""

    m1: float = 1.0
    m2: float = 1.0
    l1: float = 1.0
    l2: float = 1.0
    g: float = 9.81
    damping: float = 0.0


@dataclass
class SimulationResult:
    """Container for simulation traces."""

    time: List[float]
    theta1: List[float]
    theta2: List[float]
    omega1: List[float]
    omega2: List[float]

    def as_rows(self) -> Iterable[Tuple[float, float, float, float, float]]:
        """Iterate over the recorded samples as CSV-friendly rows."""

        for idx in range(len(self.time)):
            yield (
                self.time[idx],
                self.theta1[idx],
                self.theta2[idx],
                self.omega1[idx],
                self.omega2[idx],
            )


class DoublePendulumSimulator:
    """Integrate the equations of motion for a double pendulum."""

    def __init__(self, config: DoublePendulumConfig | None = None) -> None:
        self.config = config or DoublePendulumConfig()

    def _derivatives(self, state: Sequence[float]) -> Tuple[float, float, float, float]:
        theta1, omega1, theta2, omega2 = state
        cfg = self.config
        delta = theta2 - theta1

        m1 = cfg.m1
        m2 = cfg.m2
        l1 = cfg.l1
        l2 = cfg.l2
        g = cfg.g
        damping = cfg.damping

        denom1 = (m1 + m2) * l1 - m2 * l1 * cos(delta) * cos(delta)
        denom2 = (l2 / l1) * denom1

        domega1 = (
            m2 * l1 * omega1 * omega1 * sin(delta) * cos(delta)
            + m2 * g * sin(theta2) * cos(delta)
            + m2 * l2 * omega2 * omega2 * sin(delta)
            - (m1 + m2) * g * sin(theta1)
        ) / denom1

        domega2 = (
            -m2 * l2 * omega2 * omega2 * sin(delta) * cos(delta)
            + (m1 + m2)
            * (
                g * sin(theta1) * cos(delta)
                - l1 * omega1 * omega1 * sin(delta)
                - g * sin(theta2)
            )
        ) / denom2

        if damping:
            domega1 -= damping * omega1
            domega2 -= damping * omega2

        return (omega1, domega1, omega2, domega2)

    def _rk4_step(
        self, state: Sequence[float], dt: float
    ) -> Tuple[float, float, float, float]:
        def combine(
            s: Sequence[float], scale: float, deriv: Sequence[float]
        ) -> Tuple[float, float, float, float]:
            return (
                s[0] + scale * deriv[0],
                s[1] + scale * deriv[1],
                s[2] + scale * deriv[2],
                s[3] + scale * deriv[3],
            )

        k1 = self._derivatives(state)
        k2 = self._derivatives(combine(state, dt / 2.0, k1))
        k3 = self._derivatives(combine(state, dt / 2.0, k2))
        k4 = self._derivatives(combine(state, dt, k3))

        return (
            state[0] + dt * (k1[0] + 2 * k2[0] + 2 * k3[0] + k4[0]) / 6.0,
            state[1] + dt * (k1[1] + 2 * k2[1] + 2 * k3[1] + k4[1]) / 6.0,
            state[2] + dt * (k1[2] + 2 * k2[2] + 2 * k3[2] + k4[2]) / 6.0,
            state[3] + dt * (k1[3] + 2 * k2[3] + 2 * k3[3] + k4[3]) / 6.0,
        )

    def simulate(
        self,
        duration: float,
        time_step: float,
        initial_state: Sequence[float],
    ) -> SimulationResult:
        """Run the integrator for ``duration`` seconds."""

        steps = int(round(duration / time_step))
        time: List[float] = [0.0]
        theta1: List[float] = [initial_state[0]]
        theta2: List[float] = [initial_state[2]]
        omega1: List[float] = [initial_state[1]]
        omega2: List[float] = [initial_state[3]]

        state = tuple(initial_state)
        for step in range(1, steps + 1):
            state = self._rk4_step(state, time_step)
            time.append(step * time_step)
            theta1.append(state[0])
            omega1.append(state[1])
            theta2.append(state[2])
            omega2.append(state[3])

        return SimulationResult(time, theta1, theta2, omega1, omega2)

    def positions(
        self, theta1: float, theta2: float
    ) -> Tuple[float, float, float, float]:
        """Compute cartesian coordinates of the two bobs."""

        cfg = self.config
        x1 = cfg.l1 * sin(theta1)
        y1 = -cfg.l1 * cos(theta1)
        x2 = x1 + cfg.l2 * sin(theta2)
        y2 = y1 - cfg.l2 * cos(theta2)
        return x1, y1, x2, y2

    def trajectory(
        self, result: SimulationResult
    ) -> Tuple[List[float], List[float], List[float], List[float]]:
        """Return x/y coordinates for both links across the trace."""

        x1: List[float] = []
        y1: List[float] = []
        x2: List[float] = []
        y2: List[float] = []
        for th1, th2 in zip(result.theta1, result.theta2):
            px1, py1, px2, py2 = self.positions(th1, th2)
            x1.append(px1)
            y1.append(py1)
            x2.append(px2)
            y2.append(py2)
        return x1, y1, x2, y2


def compute_total_energy(
    cfg: DoublePendulumConfig,
    theta1: float,
    omega1: float,
    theta2: float,
    omega2: float,
) -> float:
    """Return the mechanical energy for the given state."""

    # Kinetic energy of the first mass.
    ke1 = 0.5 * cfg.m1 * (cfg.l1 * omega1) ** 2

    # Velocities of the second mass derived from the joint velocities.
    v1x = cfg.l1 * omega1 * cos(theta1)
    v1y = cfg.l1 * omega1 * sin(theta1)
    v2x = v1x + cfg.l2 * omega2 * cos(theta2)
    v2y = v1y + cfg.l2 * omega2 * sin(theta2)
    ke2 = 0.5 * cfg.m2 * (v2x * v2x + v2y * v2y)

    # Potential energy taking the pivot as zero height.
    y1 = -cfg.l1 * cos(theta1)
    y2 = y1 - cfg.l2 * cos(theta2)
    pe = cfg.m1 * cfg.g * y1 + cfg.m2 * cfg.g * y2

    return ke1 + ke2 + pe


def export_csv(
    result: SimulationResult,
    path: str | Path,
    include_energy: bool = True,
    cfg: DoublePendulumConfig | None = None,
) -> None:
    """Write the trace to ``path`` in CSV format."""

    import csv

    cfg = cfg or DoublePendulumConfig()
<<<<<<< HEAD
    path = Path(path)
    path.parent.mkdir(parents=True, exist_ok=True)
    with path.open("w", newline="", encoding="utf-8") as handle:
=======
    target = Path(path)
    target.parent.mkdir(parents=True, exist_ok=True)
    with target.open("w", newline="", encoding="utf-8") as handle:
>>>>>>> b34cd474
        fieldnames = ["time", "theta1", "theta2", "omega1", "omega2"]
        if include_energy:
            fieldnames.append("energy")
        writer = csv.DictWriter(handle, fieldnames=fieldnames)
        writer.writeheader()
        for t, th1, th2, om1, om2 in result.as_rows():
            row = {
                "time": t,
                "theta1": th1,
                "theta2": th2,
                "omega1": om1,
                "omega2": om2,
            }
            if include_energy:
                row["energy"] = compute_total_energy(cfg, th1, om1, th2, om2)
            writer.writerow(row)


def render_matplotlib(
    simulator: DoublePendulumSimulator,
    result: SimulationResult,
    *,
    show: bool = True,
    save_path: str | Path | None = None,
    trail_length: int = 120,
) -> None:
    """Render the trajectory with matplotlib."""

    import matplotlib.pyplot as plt

    save_path_obj: Path | None = None
    if save_path is not None:
        save_path_obj = Path(save_path)
        save_path_obj.parent.mkdir(parents=True, exist_ok=True)

    if not show and save_path_obj is None:
        return

    x1, y1, x2, y2 = simulator.trajectory(result)

    fig, ax = plt.subplots(figsize=(6, 6))
    ax.set_aspect("equal")

    history_x: List[float] = []
    history_y: List[float] = []

    if show:
        for idx in range(len(result.time)):
            ax.clear()
            ax.set_xlim(
                -simulator.config.l1 - simulator.config.l2 - 0.2,
                simulator.config.l1 + simulator.config.l2 + 0.2,
            )
            ax.set_ylim(
                -simulator.config.l1 - simulator.config.l2 - 0.2,
                simulator.config.l1 + simulator.config.l2 + 0.2,
            )
            ax.set_title(f"Double Pendulum t={result.time[idx]:.2f}s")
            ax.grid(True, linestyle="--", alpha=0.3)

            history_x.append(x2[idx])
            history_y.append(y2[idx])
            if len(history_x) > trail_length:
                history_x = history_x[-trail_length:]
                history_y = history_y[-trail_length:]

            ax.plot([0.0, x1[idx]], [0.0, y1[idx]], color="tab:blue")
            ax.plot([x1[idx], x2[idx]], [y1[idx], y2[idx]], color="tab:orange")
            ax.scatter(
                [x1[idx], x2[idx]],
                [y1[idx], y2[idx]],
                color=["tab:blue", "tab:orange"],
                s=50,
            )
            ax.plot(history_x, history_y, color="tab:red", linewidth=1.0, alpha=0.7)
            plt.pause(0.001)

        if save_path_obj is not None:
            fig.savefig(save_path_obj)
        plt.show()
        return

    # Static render for headless mode with optional save.
    idx = -1
    ax.set_xlim(
        -simulator.config.l1 - simulator.config.l2 - 0.2,
        simulator.config.l1 + simulator.config.l2 + 0.2,
    )
    ax.set_ylim(
        -simulator.config.l1 - simulator.config.l2 - 0.2,
        simulator.config.l1 + simulator.config.l2 + 0.2,
    )
    ax.grid(True, linestyle="--", alpha=0.3)
    ax.set_title("Double Pendulum (final state)")

    history_x.extend(x2[max(0, len(x2) - trail_length) :])
    history_y.extend(y2[max(0, len(y2) - trail_length) :])

    ax.plot([0.0, x1[idx]], [0.0, y1[idx]], color="tab:blue")
    ax.plot([x1[idx], x2[idx]], [y1[idx], y2[idx]], color="tab:orange")
    ax.scatter(
        [x1[idx], x2[idx]], [y1[idx], y2[idx]], color=["tab:blue", "tab:orange"], s=50
    )
    ax.plot(history_x, history_y, color="tab:red", linewidth=1.0, alpha=0.7)

    if save_path_obj is not None:
        fig.savefig(save_path_obj)

    plt.close(fig)


def export_gif(
    simulator: DoublePendulumSimulator,
    result: SimulationResult,
    path: str | Path,
    *,
    fps: int = 30,
    trail_length: int = 120,
) -> None:
    """Export the motion as an animated GIF."""

    import imageio.v2 as imageio
    import matplotlib.pyplot as plt
    import numpy as np

    path = Path(path)
    path.parent.mkdir(parents=True, exist_ok=True)
    x1, y1, x2, y2 = simulator.trajectory(result)

    fig, ax = plt.subplots(figsize=(4, 4))
    frames: List = []
    history_x: List[float] = []
    history_y: List[float] = []

    for idx in range(len(result.time)):
        ax.clear()
        ax.set_xlim(
            -simulator.config.l1 - simulator.config.l2 - 0.2,
            simulator.config.l1 + simulator.config.l2 + 0.2,
        )
        ax.set_ylim(
            -simulator.config.l1 - simulator.config.l2 - 0.2,
            simulator.config.l1 + simulator.config.l2 + 0.2,
        )
        ax.set_axis_off()

        history_x.append(x2[idx])
        history_y.append(y2[idx])
        if len(history_x) > trail_length:
            history_x = history_x[-trail_length:]
            history_y = history_y[-trail_length:]

        ax.plot([0.0, x1[idx]], [0.0, y1[idx]], color="tab:blue", linewidth=2)
        ax.plot([x1[idx], x2[idx]], [y1[idx], y2[idx]], color="tab:orange", linewidth=2)
        ax.scatter(
            [x1[idx], x2[idx]],
            [y1[idx], y2[idx]],
            color=["tab:blue", "tab:orange"],
            s=40,
        )
        ax.plot(history_x, history_y, color="tab:red", linewidth=1.0, alpha=0.7)

        fig.canvas.draw()
        width, height = fig.canvas.get_width_height()
        buffer = np.frombuffer(fig.canvas.tostring_rgb(), dtype=np.uint8)
        frame = buffer.reshape((height, width, 3))
        frames.append(frame)

    plt.close(fig)
    imageio.mimsave(path, frames, duration=1 / fps)


def _cli() -> None:
    """Entry-point used by ``python -m`` and the repository CLI."""

    import argparse

    parser = argparse.ArgumentParser(description="Simulate a chaotic double pendulum")
    parser.add_argument(
        "--theta1",
        type=float,
        default=120.0,
        help="Initial angle of the first link in degrees",
    )
    parser.add_argument(
        "--theta2",
        type=float,
        default=-10.0,
        help="Initial angle of the second link in degrees",
    )
    parser.add_argument(
        "--omega1",
        type=float,
        default=0.0,
        help="Initial angular velocity of the first link (rad/s)",
    )
    parser.add_argument(
        "--omega2",
        type=float,
        default=0.0,
        help="Initial angular velocity of the second link (rad/s)",
    )
    parser.add_argument(
        "--duration", type=float, default=10.0, help="Simulation duration in seconds"
    )
    parser.add_argument("--dt", type=float, default=0.01, help="Integration time step")
    parser.add_argument(
        "--damping",
        type=float,
        default=0.0,
        help="Damping factor applied to both joints",
    )
    parser.add_argument("--csv", type=Path, help="Optional CSV output path")
    parser.add_argument("--gif", type=Path, help="Optional GIF output path")
    parser.add_argument(
        "--no-show", action="store_true", help="Skip the matplotlib preview window"
    )
    parser.add_argument(
        "--trail",
        type=int,
        default=180,
        help="Number of points to keep for the path trail",
    )

    args = parser.parse_args()

    from math import radians

    cfg = DoublePendulumConfig(damping=args.damping)
    simulator = DoublePendulumSimulator(cfg)
    initial_state = (
        radians(args.theta1),
        args.omega1,
        radians(args.theta2),
        args.omega2,
    )

    result = simulator.simulate(args.duration, args.dt, initial_state)

    if args.csv:
        export_csv(result, args.csv, cfg=cfg)
        print(f"Simulation CSV written to {args.csv}")

    if args.gif:
        export_gif(simulator, result, args.gif, trail_length=args.trail)
        print(f"Animation written to {args.gif}")

    render_matplotlib(
        simulator,
        result,
        show=not args.no_show,
        save_path=None,
        trail_length=args.trail,
    )


if __name__ == "__main__":  # pragma: no cover
    _cli()<|MERGE_RESOLUTION|>--- conflicted
+++ resolved
@@ -211,15 +211,9 @@
     import csv
 
     cfg = cfg or DoublePendulumConfig()
-<<<<<<< HEAD
     path = Path(path)
     path.parent.mkdir(parents=True, exist_ok=True)
     with path.open("w", newline="", encoding="utf-8") as handle:
-=======
-    target = Path(path)
-    target.parent.mkdir(parents=True, exist_ok=True)
-    with target.open("w", newline="", encoding="utf-8") as handle:
->>>>>>> b34cd474
         fieldnames = ["time", "theta1", "theta2", "omega1", "omega2"]
         if include_energy:
             fieldnames.append("energy")
